package server

import (
	"fmt"
	"net/http"
	"path"
	"strings"
	"time"

	"github.com/jackc/pgerrcode"
	"github.com/lib/pq"
	"github.com/pachyderm/pachyderm/v2/src/auth"
	enterpriseclient "github.com/pachyderm/pachyderm/v2/src/enterprise"
	internalauth "github.com/pachyderm/pachyderm/v2/src/internal/auth"
	"github.com/pachyderm/pachyderm/v2/src/internal/backoff"
	col "github.com/pachyderm/pachyderm/v2/src/internal/collection"
	"github.com/pachyderm/pachyderm/v2/src/internal/errors"
	"github.com/pachyderm/pachyderm/v2/src/internal/grpcutil"
	"github.com/pachyderm/pachyderm/v2/src/internal/keycache"
	"github.com/pachyderm/pachyderm/v2/src/internal/log"
	"github.com/pachyderm/pachyderm/v2/src/internal/ppsconsts"
	"github.com/pachyderm/pachyderm/v2/src/internal/serviceenv"
	txnenv "github.com/pachyderm/pachyderm/v2/src/internal/transactionenv"
	"github.com/pachyderm/pachyderm/v2/src/internal/uuid"

	"github.com/gogo/protobuf/proto"
	"github.com/gogo/protobuf/types"
	"github.com/jmoiron/sqlx"
	logrus "github.com/sirupsen/logrus"
	"golang.org/x/net/context"
)

const (
	// oidc etcd object prefix
	oidcAuthnPrefix = "/oidc-authns"

	// defaultSessionTTLSecs is the lifetime of an auth token from Authenticate,
	defaultSessionTTLSecs = 30 * 24 * 60 * 60 // 30 days

	// configKey is a key (in etcd, in the config collection) that maps to the
	// auth configuration. This is the only key in that collection (due to
	// implemenation details of our config library, we can't use an empty key)
	configKey = "config"

	// clusterRoleBindingKey is a key in etcd, in the roleBindings collection,
	// that contains the set of role bindings for the cluster. These are frequently
	// accessed so we cache them.
	clusterRoleBindingKey = "CLUSTER:"

	// GitHookPort is 655
	// Prometheus uses 656

	// the length of interval between expired auth token cleanups
	cleanupIntervalHours = 24
)

// DefaultOIDCConfig is the default config for the auth API server
var DefaultOIDCConfig = auth.OIDCConfig{}

// APIServer represents an auth api server
type APIServer interface {
	auth.APIServer
	txnenv.AuthTransactionServer
}

// apiServer implements the public interface of the Pachyderm auth system,
// including all RPCs defined in the protobuf spec.
type apiServer struct {
	env        serviceenv.ServiceEnv
	txnEnv     *txnenv.TransactionEnv
	pachLogger log.Logger

	configCache             *keycache.Cache
	clusterRoleBindingCache *keycache.Cache

	// roleBindings is a collection of resource name -> role binding mappings.
<<<<<<< HEAD
	roleBindings col.PostgresCollection
	// members is a collection of username -> groups mappings.
	members col.PostgresCollection
	// groups is a collection of group -> usernames mappings.
	groups col.PostgresCollection
	// collection containing the auth config (under the key configKey)
	authConfig col.PostgresCollection
=======
	roleBindings col.EtcdCollection
	// members is a collection of username -> groups mappings.
	members col.EtcdCollection
	// groups is a collection of group -> usernames mappings.
	groups col.EtcdCollection
	// collection containing the auth config (under the key configKey)
	authConfig col.EtcdCollection
>>>>>>> 90c402ec
	// oidcStates  contains the set of OIDC nonces for requests that are in progress
	oidcStates col.EtcdCollection

	// This is a cache of the PPS master token. It's set once on startup and then
	// never updated
	ppsToken string

	// public addresses the fact that pachd in full mode initializes two auth
	// servers: one that exposes a public API, possibly over TLS, and one that
	// exposes a private API, for internal services. Only the public-facing auth
	// service should export the SAML ACS and Metadata services, so if public
	// is true and auth is active, this may export those SAML services
	public bool

	// watchesEnabled controls whether we cache the auth config and cluster role bindings
	// in the auth service, or whether we look them up each time. Watches are expensive in
	// postgres, so we can't afford to have each sidecar run watches. Pipelines always have
	// direct access to a repo anyways, so the cluster role bindings don't affect their access,
	// and the OIDC server doesn't run in the sidecar so the config doesn't matter.
	watchesEnabled bool
}

// LogReq is like log.Logger.Log(), but it assumes that it's being called from
// the top level of a GRPC method implementation, and correspondingly extracts
// the method name from the parent stack frame
func (a *apiServer) LogReq(request interface{}) {
	a.pachLogger.Log(request, nil, nil, 0)
}

// LogResp is like log.Logger.Log(). However,
// 1) It assumes that it's being called from a defer() statement in a GRPC
//    method , and correspondingly extracts the method name from the grandparent
//    stack frame
// 2) It logs NotActivatedError at DebugLevel instead of ErrorLevel, as, in most
//    cases, this error is expected, and logging it frequently may confuse users
func (a *apiServer) LogResp(request interface{}, response interface{}, err error, duration time.Duration) {
	if err == nil {
		a.pachLogger.LogAtLevelFromDepth(request, response, err, duration, logrus.InfoLevel, 4)
	} else if auth.IsErrNotActivated(err) {
		a.pachLogger.LogAtLevelFromDepth(request, response, err, duration, logrus.DebugLevel, 4)
	} else {
		a.pachLogger.LogAtLevelFromDepth(request, response, err, duration, logrus.ErrorLevel, 4)
	}
}

// NewAuthServer returns an implementation of auth.APIServer.
func NewAuthServer(
	env serviceenv.ServiceEnv,
	txnEnv *txnenv.TransactionEnv,
	public bool,
	requireNoncriticalServers bool,
	watchesEnabled bool,
) (APIServer, error) {

<<<<<<< HEAD
	oidcStates := col.NewEtcdCollection(
=======
	authConfig := col.NewEtcdCollection(
>>>>>>> 90c402ec
		env.GetEtcdClient(),
		path.Join(oidcAuthnPrefix),
		nil,
<<<<<<< HEAD
		&auth.SessionInfo{},
=======
		&auth.OIDCConfig{},
		nil,
		nil,
	)
	roleBindings := col.NewEtcdCollection(
		env.GetEtcdClient(),
		path.Join(etcdPrefix, roleBindingsPrefix),
		nil,
		&auth.RoleBinding{},
>>>>>>> 90c402ec
		nil,
		nil,
	)

	s := &apiServer{
<<<<<<< HEAD
		env:            env,
		txnEnv:         txnEnv,
		pachLogger:     log.NewLogger("auth.API", env.Logger()),
		authConfig:     authConfigCollection(env.GetDBClient(), env.GetPostgresListener()),
		roleBindings:   roleBindingsCollection(env.GetDBClient(), env.GetPostgresListener()),
		members:        membersCollection(env.GetDBClient(), env.GetPostgresListener()),
		groups:         groupsCollection(env.GetDBClient(), env.GetPostgresListener()),
		oidcStates:     oidcStates,
=======
		env:        env,
		txnEnv:     txnEnv,
		pachLogger: log.NewLogger("auth.API", env.Logger()),
		members: col.NewEtcdCollection(
			env.GetEtcdClient(),
			path.Join(etcdPrefix, membersPrefix),
			nil,
			&auth.Groups{},
			nil,
			nil,
		),
		groups: col.NewEtcdCollection(
			env.GetEtcdClient(),
			path.Join(etcdPrefix, groupsPrefix),
			nil,
			&auth.Users{},
			nil,
			nil,
		),
		oidcStates: col.NewEtcdCollection(
			env.GetEtcdClient(),
			path.Join(oidcAuthnPrefix),
			nil,
			&auth.SessionInfo{},
			nil,
			nil,
		),
		authConfig:     authConfig,
		roleBindings:   roleBindings,
>>>>>>> 90c402ec
		public:         public,
		watchesEnabled: watchesEnabled,
	}
	go s.retrieveOrGeneratePPSToken()

	if public {
		// start OIDC service (won't respond to anything until config is set)
		go waitForError("OIDC HTTP Server", requireNoncriticalServers, s.serveOIDC)
	}

	if watchesEnabled {
<<<<<<< HEAD
		s.configCache = keycache.NewCache(env.Context(), s.authConfig.ReadOnly(env.Context()), configKey, &DefaultOIDCConfig)
		s.clusterRoleBindingCache = keycache.NewCache(env.Context(), s.roleBindings.ReadOnly(env.Context()), clusterRoleBindingKey, &auth.RoleBinding{})
=======
		s.configCache = keycache.NewCache(env.Context(), authConfig.ReadOnly(env.Context()), configKey, &DefaultOIDCConfig)
		s.clusterRoleBindingCache = keycache.NewCache(env.Context(), roleBindings.ReadOnly(env.Context()), clusterRoleBindingKey, &auth.RoleBinding{})
>>>>>>> 90c402ec

		// Watch for new auth config options
		go s.configCache.Watch()

		// Watch for changes to the cluster role binding
		go s.clusterRoleBindingCache.Watch()
	}

	s.deleteExpiredTokensRoutine()

	return s, nil
}

func waitForError(name string, required bool, cb func() error) {
	if err := cb(); !errors.Is(err, http.ErrServerClosed) {
		if required {
			logrus.Fatalf("error setting up and/or running %v (use --require-critical-servers-only deploy flag to ignore errors from noncritical servers): %v", name, err)
		}
		logrus.Errorf("error setting up and/or running %v: %v", name, err)
	}
}

// getClusterRoleBinding attempts to get the current cluster role bindings,
// and returns an error if auth is not activated. This can require hitting
// postgres if watches are not enabled (in the worker sidecar).
func (a *apiServer) getClusterRoleBinding(ctx context.Context) (*auth.RoleBinding, error) {
	if a.watchesEnabled {
		bindings, ok := a.clusterRoleBindingCache.Load().(*auth.RoleBinding)
		if !ok {
			return nil, errors.New("cached cluster binding had unexpected type")
		}

		if bindings.Entries == nil {
			return nil, auth.ErrNotActivated
		}
		return bindings, nil
	}

	var binding auth.RoleBinding
	if err := a.roleBindings.ReadOnly(ctx).Get(clusterRoleBindingKey, &binding); err != nil {
		if col.IsErrNotFound(err) {
			return nil, auth.ErrNotActivated
		}
		return nil, err
	}
	return &binding, nil
}

func (a *apiServer) isActive(ctx context.Context) error {
	_, err := a.getClusterRoleBinding(ctx)
	return err
}

// Retrieve the PPS master token, or generate it and put it in etcd.
// TODO This is a hack. PPS and Auth communicate through etcd instead of
// an API, but we should define an internal API and use that instead.
func (a *apiServer) retrieveOrGeneratePPSToken() {
	var tokenProto types.StringValue // will contain PPS token
	ctx, cancel := context.WithTimeout(context.Background(), 2*time.Minute)
	defer cancel()
	b := backoff.NewExponentialBackOff()
	b.MaxElapsedTime = 60 * time.Second
	b.MaxInterval = 5 * time.Second
	if err := backoff.Retry(func() error {
		if _, err := col.NewSTM(ctx, a.env.GetEtcdClient(), func(stm col.STM) error {
			superUserTokenCol := col.NewEtcdCollection(a.env.GetEtcdClient(), ppsconsts.PPSTokenKey, nil, &types.StringValue{}, nil, nil).ReadWrite(stm)
			// TODO(msteffen): Don't use an empty key, as it will not be erased by
			// superUserTokenCol.DeleteAll()
			err := superUserTokenCol.Get("", &tokenProto)
			if err == nil {
				return nil
			}
			if col.IsErrNotFound(err) {
				// no existing token yet -- generate token
				token := uuid.NewWithoutDashes()
				tokenProto.Value = token
				if err := superUserTokenCol.Create("", &tokenProto); err != nil {
					return err
				}
			}
			return nil
		}); err != nil {
			return err
		}
		a.ppsToken = tokenProto.Value
		return nil
	}, b); err != nil {
		panic(fmt.Sprintf("couldn't create/retrieve PPS superuser token within 60s of starting up: %v", err))
	}
}

func (a *apiServer) getEnterpriseTokenState(ctx context.Context) (enterpriseclient.State, error) {
	pachClient := a.env.GetPachClient(ctx)
	resp, err := pachClient.Enterprise.GetState(pachClient.Ctx(),
		&enterpriseclient.GetStateRequest{})
	if err != nil {
		return 0, errors.Wrapf(grpcutil.ScrubGRPC(err), "could not get Enterprise status")
	}
	return resp.State, nil
}

// Activate implements the protobuf auth.Activate RPC
func (a *apiServer) Activate(ctx context.Context, req *auth.ActivateRequest) (resp *auth.ActivateResponse, retErr error) {
	pachClient := a.env.GetPachClient(ctx)
	ctx = pachClient.Ctx() // copy auth information
	// We don't want to actually log the request/response since they contain
	// credentials.
	defer func(start time.Time) { a.LogResp(nil, nil, retErr, time.Since(start)) }(time.Now())
	// If the cluster's Pachyderm Enterprise token isn't active, the auth system
	// cannot be activated
	state, err := a.getEnterpriseTokenState(ctx)
	if err != nil {
		return nil, errors.Wrapf(err, "error confirming Pachyderm Enterprise token")
	}
	if state != enterpriseclient.State_ACTIVE {
		return nil, errors.Errorf("Pachyderm Enterprise is not active in this " +
			"cluster, and the Pachyderm auth API is an Enterprise-level feature")
	}

	// Activating an already activated auth service should fail, because
	// otherwise anyone can just activate the service again and set
	// themselves as an admin.
	if err := a.isActive(ctx); err == nil {
		return nil, auth.ErrAlreadyActivated
	}

	// If the token hash was in the request, use it and return an empty response.
	// Otherwise generate a new random token.
	pachToken := req.RootToken
	if pachToken == "" {
		pachToken = uuid.NewWithoutDashes()
	}

	// Store a new Pachyderm token (as the caller is authenticating) and
	// initialize the root user as a cluster admin
	if err := a.txnEnv.WithWriteContext(ctx, func(txCtx *txnenv.TransactionContext) error {
		roleBindings := a.roleBindings.ReadWrite(txCtx.SqlTx)
		if err := roleBindings.Put(clusterRoleBindingKey, &auth.RoleBinding{
			Entries: map[string]*auth.Roles{
				auth.RootUser: &auth.Roles{Roles: map[string]bool{auth.ClusterAdminRole: true}},
			},
		}); err != nil {
			return err
		}
		return a.insertAuthTokenNoTTLInTransaction(txCtx, auth.HashToken(pachToken), auth.RootUser)
	}); err != nil {
		return nil, err
	}

	// wait until the clusterRoleBinding watcher has updated the local cache
	// (changing the activation state), so that Activate() is less likely to
	// race with subsequent calls that expect auth to be activated.
	if err := backoff.Retry(func() error {
		if err := a.isActive(ctx); err != nil {
			return errors.Errorf("auth never activated")
		}
		return nil
	}, backoff.RetryEvery(100*time.Millisecond)); err != nil {
		return nil, err
	}
	return &auth.ActivateResponse{PachToken: pachToken}, nil
}

// Deactivate implements the protobuf auth.Deactivate RPC
func (a *apiServer) Deactivate(ctx context.Context, req *auth.DeactivateRequest) (resp *auth.DeactivateResponse, retErr error) {
	a.LogReq(req)
	defer func(start time.Time) { a.LogResp(req, resp, retErr, time.Since(start)) }(time.Now())

	if err := col.NewSQLTx(ctx, a.env.GetDBClient(), func(sqlTx *sqlx.Tx) error {
		a.roleBindings.ReadWrite(sqlTx).DeleteAll()
		a.deleteAllAuthTokens(ctx, sqlTx)
		a.members.ReadWrite(sqlTx).DeleteAll()
		a.groups.ReadWrite(sqlTx).DeleteAll()
		a.authConfig.ReadWrite(sqlTx).DeleteAll()
		return nil
	}); err != nil {
		return nil, err
	}

	// wait until the clusterRoleBinding watcher sees the deleted role binding,
	// so that Deactivate() is less likely to race with subsequent calls that
	// expect auth to be deactivated.
	if err := backoff.Retry(func() error {
		if err := a.isActive(ctx); err == nil {
			return errors.Errorf("auth still activated")
		}
		return nil
	}, backoff.RetryEvery(100*time.Millisecond)); err != nil {
		return nil, err
	}
	return &auth.DeactivateResponse{}, nil
}

// expiredEnterpriseCheck enforces that if the cluster's enterprise token is
// expired, users cannot log in. The root token can be used to access the cluster.
func (a *apiServer) expiredEnterpriseCheck(ctx context.Context) error {
	state, err := a.getEnterpriseTokenState(ctx)
	if err != nil {
		return errors.Wrapf(err, "error confirming Pachyderm Enterprise token")
	}

	if state == enterpriseclient.State_ACTIVE {
		return nil
	}

	callerInfo, err := a.getAuthenticatedUser(ctx)
	if err != nil {
		return err
	}

	if callerInfo.Subject == auth.RootUser || callerInfo.Subject == auth.PpsUser {
		return nil
	}

	return errors.New("Pachyderm Enterprise is not active in this " +
		"cluster (until Pachyderm Enterprise is re-activated or Pachyderm " +
		"auth is deactivated, users cannot log in)")
}

// Authenticate implements the protobuf auth.Authenticate RPC
func (a *apiServer) Authenticate(ctx context.Context, req *auth.AuthenticateRequest) (resp *auth.AuthenticateResponse, retErr error) {
	if err := a.isActive(ctx); err != nil {
		return nil, err
	}

	// We don't want to actually log the request/response since they contain
	// credentials.
	defer func(start time.Time) { a.LogResp(nil, nil, retErr, time.Since(start)) }(time.Now())

	// If the cluster's enterprise token is expired, login is disabled
	if err := a.expiredEnterpriseCheck(ctx); err != nil {
		return nil, err
	}

	// verify whatever credential the user has presented, and write a new
	// Pachyderm token for the user that their credential belongs to
	var pachToken string
	switch {
	case req.OIDCState != "":
		// Determine caller's Pachyderm/OIDC user info (email)
		email, err := a.OIDCStateToEmail(ctx, req.OIDCState)
		if err != nil {
			return nil, err
		}

		username := auth.UserPrefix + email

		// Generate a new Pachyderm token and write it
		t, err := a.generateAndInsertAuthToken(ctx, username, defaultSessionTTLSecs)
		if err != nil {
			return nil, errors.Wrapf(err, "error storing auth token for user \"%s\"", username)
		}
		pachToken = t

	case req.IdToken != "":
		// Determine caller's Pachyderm/OIDC user info (email)
		token, claims, err := a.validateIDToken(ctx, req.IdToken)
		if err != nil {
			return nil, err
		}

		username := auth.UserPrefix + claims.Email

		// Sync the user's group membership from the groups claim
		if err := a.syncGroupMembership(ctx, claims); err != nil {
			return nil, err
		}

		// Compute the remaining time before the ID token expires,
		// and limit the pach token to the same expiration time.
		// If the token would be longer-lived than the default pach token,
		// TTL clamp the expiration to the default TTL.
		expirationSecs := int64(time.Until(token.Expiry).Seconds())
		if expirationSecs > defaultSessionTTLSecs {
			expirationSecs = defaultSessionTTLSecs
		}

		t, err := a.generateAndInsertAuthToken(ctx, username, expirationSecs)
		if err != nil {
			return nil, errors.Wrapf(err, "error storing auth token for user \"%s\"", username)
		}
		pachToken = t

	default:
		return nil, errors.Errorf("unrecognized authentication mechanism (old pachd?)")
	}

	logrus.Info("Authentication checks successful, now returning pachToken")

	// Return new pachyderm token to caller
	return &auth.AuthenticateResponse{
		PachToken: pachToken,
	}, nil
}

func resourceKey(r *auth.Resource) string {
	if r.Type == auth.ResourceType_CLUSTER {
		return clusterRoleBindingKey
	}
	return fmt.Sprintf("%s:%s", r.Type, r.Name)
}

func (a *apiServer) evaluateRoleBindingInTransaction(txnCtx *txnenv.TransactionContext, principal string, resource *auth.Resource, permissions map[auth.Permission]bool) (*authorizeRequest, error) {
	binding, err := a.getClusterRoleBinding(txnCtx.ClientContext)
	if err != nil {
		return nil, err
	}

	request := newAuthorizeRequest(principal, permissions, a.getGroups)

	// Check the permissions at the cluster level
	if err := request.evaluateRoleBinding(txnCtx.ClientContext, binding); err != nil {
		return nil, err
	}

	// If all the permissions are satisfied by the cached cluster binding don't
	// retrieve the resource bindings. If the resource in question is the whole
	// cluster we should also exit early
	if request.isSatisfied() || resource.Type == auth.ResourceType_CLUSTER {
		return request, nil
	}

	// Get the role bindings for the resource to check
	var roleBinding auth.RoleBinding
	if err := a.roleBindings.ReadWrite(txnCtx.SqlTx).Get(resourceKey(resource), &roleBinding); err != nil {
		if col.IsErrNotFound(err) {
			return nil, &auth.ErrNoRoleBinding{*resource}
		}
		return nil, errors.Wrapf(err, "error getting role bindings for %s \"%s\"", resource.Type, resource.Name)
	}
	if err := request.evaluateRoleBinding(txnCtx.ClientContext, &roleBinding); err != nil {
		return nil, err
	}
	return request, nil
}

// AuthorizeInTransaction is identical to Authorize except that it can run
// inside an existing etcd STM transaction.  This is not an RPC.
func (a *apiServer) AuthorizeInTransaction(
	txnCtx *txnenv.TransactionContext,
	req *auth.AuthorizeRequest,
) (resp *auth.AuthorizeResponse, retErr error) {
	callerInfo, err := a.getAuthenticatedUser(txnCtx.ClientContext)
	if err != nil {
		return nil, err
	}

	permissions := make(map[auth.Permission]bool)
	for _, p := range req.Permissions {
		permissions[p] = true
	}

	request, err := a.evaluateRoleBindingInTransaction(txnCtx, callerInfo.Subject, req.Resource, permissions)
	if err != nil {
		return nil, err
	}

	return &auth.AuthorizeResponse{
		Principal:  callerInfo.Subject,
		Authorized: request.isSatisfied(),
		Missing:    request.missing(),
		Satisfied:  request.satisfiedPermissions,
	}, nil
}

// Authorize implements the protobuf auth.Authorize RPC
func (a *apiServer) Authorize(
	ctx context.Context,
	req *auth.AuthorizeRequest,
) (resp *auth.AuthorizeResponse, retErr error) {
	a.LogReq(req)
	defer func(start time.Time) { a.LogResp(req, resp, retErr, time.Since(start)) }(time.Now())

	var response *auth.AuthorizeResponse
	if err := a.txnEnv.WithReadContext(ctx, func(txnCtx *txnenv.TransactionContext) error {
		var err error
		response, err = a.AuthorizeInTransaction(txnCtx, req)
		return err
	}); err != nil {
		return nil, err
	}
	return response, nil
}

func (a *apiServer) GetPermissionsForPrincipal(ctx context.Context, req *auth.GetPermissionsForPrincipalRequest) (resp *auth.GetPermissionsResponse, retErr error) {
	a.LogReq(req)
	defer func(start time.Time) { a.LogResp(req, resp, retErr, time.Since(start)) }(time.Now())

	permissions := make(map[auth.Permission]bool)
	for p := range auth.Permission_name {
		permissions[auth.Permission(p)] = true
	}

	var request *authorizeRequest
	if err := a.txnEnv.WithReadContext(ctx, func(txnCtx *txnenv.TransactionContext) error {
		var err error
		request, err = a.evaluateRoleBindingInTransaction(txnCtx, req.Principal, req.Resource, permissions)
		return err
	}); err != nil {
		return nil, err
	}

	return &auth.GetPermissionsResponse{
		Roles:       request.roles(),
		Permissions: request.satisfied(),
	}, nil

}

// GetPermissions implements the protobuf auth.GetPermissions RPC
func (a *apiServer) GetPermissions(ctx context.Context, req *auth.GetPermissionsRequest) (resp *auth.GetPermissionsResponse, retErr error) {
	a.LogReq(req)
	defer func(start time.Time) { a.LogResp(req, resp, retErr, time.Since(start)) }(time.Now())

	callerInfo, err := a.getAuthenticatedUser(ctx)
	if err != nil {
		return nil, err
	}

	return a.GetPermissionsForPrincipal(ctx, &auth.GetPermissionsForPrincipalRequest{Principal: callerInfo.Subject, Resource: req.Resource})
}

// WhoAmI implements the protobuf auth.WhoAmI RPC
func (a *apiServer) WhoAmI(ctx context.Context, req *auth.WhoAmIRequest) (resp *auth.WhoAmIResponse, retErr error) {
	a.pachLogger.LogAtLevelFromDepth(req, nil, nil, 0, logrus.DebugLevel, 2)
	defer func(start time.Time) { a.LogResp(req, resp, retErr, time.Since(start)) }(time.Now())

	if err := a.isActive(ctx); err != nil {
		return nil, err
	}

	callerInfo, err := a.getAuthenticatedUser(ctx)
	if err != nil {
		return nil, err
	}

	return &auth.WhoAmIResponse{
		Username:   callerInfo.Subject,
		Expiration: callerInfo.Expiration,
	}, nil
}

// DeleteRoleBindingInTransaction is used to remove role bindings for resources when they're deleted in other services.
// It doesn't do any auth checks itself - the calling method should ensure the user is allowed to delete this resource.
// This is not an RPC, this is only called in-process.
func (a *apiServer) DeleteRoleBindingInTransaction(txnCtx *txnenv.TransactionContext, resource *auth.Resource) error {
	if err := a.isActive(txnCtx.ClientContext); err != nil {
		return err
	}

	if resource.Type == auth.ResourceType_CLUSTER {
		return fmt.Errorf("cannot delete cluster role binding")
	}

	key := resourceKey(resource)
	roleBindings := a.roleBindings.ReadWrite(txnCtx.SqlTx)
	if err := roleBindings.Delete(key); err != nil {
		return err
	}

	return nil
}

// rolesFromRoleSlice converts a slice of strings into *auth.Roles,
// validating that each role name is valid.
func rolesFromRoleSlice(rs []string) (*auth.Roles, error) {
	if len(rs) == 0 {
		return nil, nil
	}

	for _, r := range rs {
		if _, err := permissionsForRole(r); err != nil {
			return nil, err
		}
	}

	roles := &auth.Roles{Roles: make(map[string]bool)}
	for _, r := range rs {
		roles.Roles[r] = true
	}
	return roles, nil
}

// CreateRoleBindingInTransaction is an internal-only API to create a role binding for a new resource.
// It doesn't do any authorization checks itself - the calling method should ensure the user is allowed
// to create the resource. This is not an RPC.
func (a *apiServer) CreateRoleBindingInTransaction(txnCtx *txnenv.TransactionContext, principal string, roleSlice []string, resource *auth.Resource) error {
	bindings := &auth.RoleBinding{
		Entries: make(map[string]*auth.Roles),
	}

	if len(roleSlice) != 0 {
		// Check that the subject is in canonical form (`<type>:<principal>`).
		if err := a.checkCanonicalSubject(principal); err != nil {
			return err
		}

		roles, err := rolesFromRoleSlice(roleSlice)
		if err != nil {
			return err
		}

		bindings.Entries[principal] = roles
	}

	// Call Create, this will raise an error if the role binding already exists.
	key := resourceKey(resource)
	roleBindings := a.roleBindings.ReadWrite(txnCtx.SqlTx)
	if err := roleBindings.Create(key, bindings); err != nil {
		return err
	}

	return nil
}

// AddPipelineReaderToRepoInTransaction gives a pipeline access to read data from the specified source repo.
// This is distinct from ModifyRoleBinding because AddPipelineReader is a less expansive permission
// that is included in the repoReader role, versus being able to modify all role bindings which is
// part of repoOwner. This method is for internal use and is not exposed as an RPC.
func (a *apiServer) AddPipelineReaderToRepoInTransaction(txnCtx *txnenv.TransactionContext, sourceRepo, pipeline string) error {
	if err := CheckRepoIsAuthorizedInTransaction(txnCtx, sourceRepo, auth.Permission_REPO_ADD_PIPELINE_READER); err != nil {
		return err
	}

	return a.setUserRoleBindingInTransaction(txnCtx, &auth.Resource{Type: auth.ResourceType_REPO, Name: sourceRepo}, auth.PipelinePrefix+pipeline, []string{auth.RepoReaderRole})
}

// AddPipelineWriterToRepoInTransaction gives a pipeline access to write to it's own output repo.
// This is distinct from ModifyRoleBinding because AddPipelineWriter is a less expansive permission
// that is included in the repoWriter role, versus being able to modify all role bindings which is
// part of repoOwner. This method is for internal use and is not exposed as an RPC.
func (a *apiServer) AddPipelineWriterToRepoInTransaction(txnCtx *txnenv.TransactionContext, pipeline string) error {
	// Check that the user is allowed to add a pipeline to write to the output repo.
	if err := CheckRepoIsAuthorizedInTransaction(txnCtx, pipeline, auth.Permission_REPO_ADD_PIPELINE_WRITER); err != nil {
		return err
	}

	return a.setUserRoleBindingInTransaction(txnCtx, &auth.Resource{Type: auth.ResourceType_REPO, Name: pipeline}, auth.PipelinePrefix+pipeline, []string{auth.RepoWriterRole})
}

// RemovePipelineReaderFromRepo revokes a pipeline's access to read data from the specified source repo.
// This is distinct from ModifyRoleBinding because RemovePipelineReader is a less expansive permission
// that is included in the repoWriter role, versus being able to modify all role bindings which is
// part of repoOwner. This method is for internal use and is not exposed as an RPC.
func (a *apiServer) RemovePipelineReaderFromRepoInTransaction(txnCtx *txnenv.TransactionContext, sourceRepo, pipeline string) error {
	// Check that the user is allowed to remove input repos from the pipeline repo - this check is on the pipeline itself
	// and not sourceRepo because otherwise users could break piplines they don't have access to by revoking them from the
	// input repo.
	if err := CheckRepoIsAuthorizedInTransaction(txnCtx, pipeline, auth.Permission_REPO_REMOVE_PIPELINE_READER); err != nil && !auth.IsErrNoRoleBinding(err) {
		return err
	}

	return a.setUserRoleBindingInTransaction(txnCtx, &auth.Resource{Type: auth.ResourceType_REPO, Name: sourceRepo}, auth.PipelinePrefix+pipeline, []string{})
}

// ModifyRoleBindingInTransaction is identical to ModifyRoleBinding except that it can run inside
// an existing postgres transaction.  This is not an RPC.
func (a *apiServer) ModifyRoleBindingInTransaction(
	txnCtx *txnenv.TransactionContext,
	req *auth.ModifyRoleBindingRequest,
) (*auth.ModifyRoleBindingResponse, error) {
	if err := a.isActive(txnCtx.ClientContext); err != nil {
		return nil, err
	}

	if err := a.checkCanonicalSubject(req.Principal); err != nil {
		return nil, err
	}

	if strings.HasPrefix(req.Principal, auth.PachPrefix) && req.Resource.Type == auth.ResourceType_CLUSTER {
		return nil, fmt.Errorf("cannot modify cluster role bindings for pach: users")
	}

	// ModifyRoleBinding can be called for any type of resource,
	// and the permission required depends on the type of resource.
	switch req.Resource.Type {
	case auth.ResourceType_CLUSTER:
		if err := CheckClusterIsAuthorizedInTransaction(txnCtx, auth.Permission_CLUSTER_MODIFY_BINDINGS); err != nil {
			return nil, err
		}
	case auth.ResourceType_REPO:
		if err := CheckRepoIsAuthorizedInTransaction(txnCtx, req.Resource.Name, auth.Permission_REPO_MODIFY_BINDINGS); err != nil {
			return nil, err
		}
	default:
		return nil, fmt.Errorf("unknown resource type %v", req.Resource.Type)
	}

	if err := a.setUserRoleBindingInTransaction(txnCtx, req.Resource, req.Principal, req.Roles); err != nil {
		return nil, err
	}

	return &auth.ModifyRoleBindingResponse{}, nil
}

func (a *apiServer) setUserRoleBindingInTransaction(txnCtx *txnenv.TransactionContext, resource *auth.Resource, principal string, roleSlice []string) error {
	roles, err := rolesFromRoleSlice(roleSlice)
	if err != nil {
		return err
	}

	key := resourceKey(resource)
	roleBindings := a.roleBindings.ReadWrite(txnCtx.SqlTx)
	var bindings auth.RoleBinding
	if err := roleBindings.Get(key, &bindings); err != nil {
		if col.IsErrNotFound(err) {
			return &auth.ErrNoRoleBinding{*resource}
		}
		return err
	}

	if bindings.Entries == nil {
		bindings.Entries = make(map[string]*auth.Roles)
	}

	if len(roleSlice) == 0 {
		delete(bindings.Entries, principal)
	} else {
		bindings.Entries[principal] = roles
	}
	return roleBindings.Put(key, &bindings)
}

// ModifyRoleBinding implements the protobuf auth.ModifyRoleBinding RPC
func (a *apiServer) ModifyRoleBinding(ctx context.Context, req *auth.ModifyRoleBindingRequest) (resp *auth.ModifyRoleBindingResponse, retErr error) {
	a.LogReq(req)
	defer func(start time.Time) { a.LogResp(req, resp, retErr, time.Since(start)) }(time.Now())

	var response *auth.ModifyRoleBindingResponse
	if err := a.txnEnv.WithTransaction(ctx, func(txn txnenv.Transaction) error {
		var err error
		response, err = txn.ModifyRoleBinding(req)
		return err
	}); err != nil {
		return nil, err
	}

	// If the request is not in a transaction, block until the cache is updated
	if req.Resource.Type == auth.ResourceType_CLUSTER {
		expected, err := rolesFromRoleSlice(req.Roles)
		if err != nil {
			return nil, err
		}
		if err := backoff.Retry(func() error {
			bindings, ok := a.clusterRoleBindingCache.Load().(*auth.RoleBinding)
			if !ok {
				return errors.New("cached cluster binding had unexpected type")
			}
			if !proto.Equal(bindings.Entries[req.Principal], expected) {
				return errors.New("waiting for cache to be updated")
			}
			return nil
		}, backoff.RetryEvery(100*time.Millisecond)); err != nil {
			return nil, err
		}
	}

	return response, nil
}

// GetRoleBindingInTransaction is identical to GetRoleBinding except that it can run inside
// an existing postgres transaction.  This is not an RPC.
func (a *apiServer) GetRoleBindingInTransaction(
	txnCtx *txnenv.TransactionContext,
	req *auth.GetRoleBindingRequest,
) (*auth.GetRoleBindingResponse, error) {
	if err := a.isActive(txnCtx.ClientContext); err != nil {
		return nil, err
	}

	var roleBindings auth.RoleBinding
	if err := a.roleBindings.ReadWrite(txnCtx.SqlTx).Get(resourceKey(req.Resource), &roleBindings); err != nil && !col.IsErrNotFound(err) {
		return nil, err
	}

	if roleBindings.Entries == nil {
		roleBindings.Entries = make(map[string]*auth.Roles)
	}
	return &auth.GetRoleBindingResponse{
		Binding: &roleBindings,
	}, nil
}

// GetRoleBinding implements the protobuf auth.GetRoleBinding RPC
func (a *apiServer) GetRoleBinding(ctx context.Context, req *auth.GetRoleBindingRequest) (resp *auth.GetRoleBindingResponse, retErr error) {
	a.LogReq(req)
	defer func(start time.Time) { a.LogResp(req, resp, retErr, time.Since(start)) }(time.Now())

	var response *auth.GetRoleBindingResponse
	if err := a.txnEnv.WithReadContext(ctx, func(txnCtx *txnenv.TransactionContext) error {
		var err error
		response, err = a.GetRoleBindingInTransaction(txnCtx, req)
		return err
	}); err != nil {
		return nil, err
	}
	return response, nil
}

// GetRobotToken implements the protobuf auth.GetRobotToken RPC
func (a *apiServer) GetRobotToken(ctx context.Context, req *auth.GetRobotTokenRequest) (resp *auth.GetRobotTokenResponse, retErr error) {
	a.LogReq(req)
	defer func(start time.Time) { a.LogResp(req, resp, retErr, time.Since(start)) }(time.Now())

	// If the user specified a redundant robot: prefix, strip it. Colons are not permitted in robot names.
	subject := strings.TrimPrefix(req.Robot, auth.RobotPrefix)
	if strings.Contains(subject, ":") {
		return nil, errors.New("robot names cannot contain colons (':')")
	}

	subject = auth.RobotPrefix + subject

	// generate new token, and write to postgres
	var token string
	var err error
	if req.TTL > 0 {
		token, err = a.generateAndInsertAuthToken(ctx, subject, req.TTL)
	} else {
		token, err = a.generateAndInsertAuthTokenNoTTL(ctx, subject)
	}
	if err != nil {
		return nil, err
	}
	return &auth.GetRobotTokenResponse{
		Token: token,
	}, nil
}

// GetPipelineAuthTokenInTransaction is an internal API used to create a pipeline token for a given pipeline.
// Not an RPC.
func (a *apiServer) GetPipelineAuthTokenInTransaction(txnCtx *txnenv.TransactionContext, pipeline string) (string, error) {
	if err := a.isActive(txnCtx.ClientContext); err != nil {
		return "", err
	}

	token := uuid.NewWithoutDashes()
	if err := a.insertAuthTokenNoTTLInTransaction(txnCtx, auth.HashToken(token), auth.PipelinePrefix+pipeline); err != nil {
		return "", errors.Wrapf(err, "error storing token")
	} else {
		return token, nil
	}
}

// GetOIDCLogin implements the protobuf auth.GetOIDCLogin RPC
func (a *apiServer) GetOIDCLogin(ctx context.Context, req *auth.GetOIDCLoginRequest) (resp *auth.GetOIDCLoginResponse, retErr error) {
	a.LogReq(req)
	// Don't log response to avoid logging OIDC state token
	defer func(start time.Time) { a.LogResp(req, nil, retErr, time.Since(start)) }(time.Now())
	var err error

	authURL, state, err := a.GetOIDCLoginURL(ctx)
	if err != nil {
		return nil, err
	}
	return &auth.GetOIDCLoginResponse{
		LoginURL: authURL,
		State:    state,
	}, nil
}

// RevokeAuthToken implements the protobuf auth.RevokeAuthToken RPC
func (a *apiServer) RevokeAuthToken(ctx context.Context, req *auth.RevokeAuthTokenRequest) (resp *auth.RevokeAuthTokenResponse, retErr error) {
	a.LogReq(req)
	defer func(start time.Time) { a.LogResp(req, resp, retErr, time.Since(start)) }(time.Now())
	a.txnEnv.WithWriteContext(ctx, func(txnCtx *txnenv.TransactionContext) error {
		resp, retErr = a.RevokeAuthTokenInTransaction(txnCtx, req)
		return retErr
	})
	return resp, retErr
}

func (a *apiServer) RevokeAuthTokenInTransaction(txnCtx *txnenv.TransactionContext, req *auth.RevokeAuthTokenRequest) (resp *auth.RevokeAuthTokenResponse, retErr error) {
	if err := a.isActive(txnCtx.ClientContext); err != nil {
		return nil, err
	}

	if err := a.deleteAuthToken(txnCtx.ClientContext, txnCtx.SqlTx, auth.HashToken(req.Token)); err != nil {
		return nil, err
	}
	return &auth.RevokeAuthTokenResponse{}, nil
}

// setGroupsForUserInternal is a helper function used by SetGroupsForUser, and
// also by handleSAMLResponse and handleOIDCExchangeInternal (which updates
// group membership information based on signed SAML assertions or JWT claims).
// This does no auth checks, so the caller must do all relevant authorization.
func (a *apiServer) setGroupsForUserInternal(ctx context.Context, subject string, groups []string) error {
	return col.NewSQLTx(ctx, a.env.GetDBClient(), func(sqlTx *sqlx.Tx) error {
		members := a.members.ReadWrite(sqlTx)

		// Get groups to remove/add user from/to
		var removeGroups auth.Groups
		addGroups := addToSet(nil, groups...)
		if err := members.Get(subject, &removeGroups); err == nil {
			for _, group := range groups {
				if removeGroups.Groups[group] {
					removeGroups.Groups = removeFromSet(removeGroups.Groups, group)
					addGroups = removeFromSet(addGroups, group)
				}
			}
		}

		// Set groups for user
		if err := members.Put(subject, &auth.Groups{
			Groups: addToSet(nil, groups...),
		}); err != nil {
			return err
		}

		// Remove user from previous groups
		groups := a.groups.ReadWrite(sqlTx)
		var membersProto auth.Users
		for group := range removeGroups.Groups {
			if err := groups.Upsert(group, &membersProto, func() error {
				membersProto.Usernames = removeFromSet(membersProto.Usernames, subject)
				return nil
			}); err != nil {
				return err
			}
		}

		// Add user to new groups
		for group := range addGroups {
			if err := groups.Upsert(group, &membersProto, func() error {
				membersProto.Usernames = addToSet(membersProto.Usernames, subject)
				return nil
			}); err != nil {
				return err
			}
		}

		return nil
	})
}

// SetGroupsForUser implements the protobuf auth.SetGroupsForUser RPC
func (a *apiServer) SetGroupsForUser(ctx context.Context, req *auth.SetGroupsForUserRequest) (resp *auth.SetGroupsForUserResponse, retErr error) {
	a.LogReq(req)
	defer func(start time.Time) { a.LogResp(req, resp, retErr, time.Since(start)) }(time.Now())

	if err := a.checkCanonicalSubject(req.Username); err != nil {
		return nil, err
	}
	// TODO(msteffen): canonicalize group names
	if err := a.setGroupsForUserInternal(ctx, req.Username, req.Groups); err != nil {
		return nil, err
	}
	return &auth.SetGroupsForUserResponse{}, nil
}

// ModifyMembers implements the protobuf auth.ModifyMembers RPC
func (a *apiServer) ModifyMembers(ctx context.Context, req *auth.ModifyMembersRequest) (resp *auth.ModifyMembersResponse, retErr error) {
	a.LogReq(req)
	defer func(start time.Time) { a.LogResp(req, resp, retErr, time.Since(start)) }(time.Now())

	if err := a.checkCanonicalSubjects(req.Add); err != nil {
		return nil, err
	}
	// TODO(bryce) Skip canonicalization if the users can be found.
	if err := a.checkCanonicalSubjects(req.Remove); err != nil {
		return nil, err
	}

	if err := col.NewSQLTx(ctx, a.env.GetDBClient(), func(sqlTx *sqlx.Tx) error {
		members := a.members.ReadWrite(sqlTx)
		var groupsProto auth.Groups
		for _, username := range req.Add {
			if err := members.Upsert(username, &groupsProto, func() error {
				groupsProto.Groups = addToSet(groupsProto.Groups, req.Group)
				return nil
			}); err != nil {
				return err
			}
		}
		for _, username := range req.Remove {
			if err := members.Upsert(username, &groupsProto, func() error {
				groupsProto.Groups = removeFromSet(groupsProto.Groups, req.Group)
				return nil
			}); err != nil {
				return err
			}
		}

		groups := a.groups.ReadWrite(sqlTx)
		var membersProto auth.Users
		if err := groups.Upsert(req.Group, &membersProto, func() error {
			membersProto.Usernames = addToSet(membersProto.Usernames, req.Add...)
			membersProto.Usernames = removeFromSet(membersProto.Usernames, req.Remove...)
			return nil
		}); err != nil {
			return err
		}

		return nil
	}); err != nil {
		return nil, err
	}

	return &auth.ModifyMembersResponse{}, nil
}

func addToSet(set map[string]bool, elems ...string) map[string]bool {
	if set == nil {
		set = map[string]bool{}
	}

	for _, elem := range elems {
		set[elem] = true
	}
	return set
}

func removeFromSet(set map[string]bool, elems ...string) map[string]bool {
	if set != nil {
		for _, elem := range elems {
			delete(set, elem)
		}
	}

	return set
}

// getGroups is a helper function used primarily by the GRPC API GetGroups, but
// also by Authorize() and isAdmin().
func (a *apiServer) getGroups(ctx context.Context, subject string) ([]string, error) {
	members := a.members.ReadOnly(ctx)
	var groupsProto auth.Groups
	if err := members.Get(subject, &groupsProto); err != nil {
		if col.IsErrNotFound(err) {
			return []string{}, nil
		}
		return nil, err
	}
	return setToList(groupsProto.Groups), nil
}

// GetGroups implements the protobuf auth.GetGroups RPC
func (a *apiServer) GetGroups(ctx context.Context, req *auth.GetGroupsRequest) (resp *auth.GetGroupsResponse, retErr error) {
	a.LogReq(req)
	defer func(start time.Time) { a.LogResp(req, resp, retErr, time.Since(start)) }(time.Now())

	callerInfo, err := a.getAuthenticatedUser(ctx)
	if err != nil {
		return nil, err
	}

	groups, err := a.getGroups(ctx, callerInfo.Subject)
	if err != nil {
		return nil, err
	}
	return &auth.GetGroupsResponse{Groups: groups}, nil
}

// GetGroupsForPrincipal implements the protobuf auth.GetGroupsForPrincipal RPC
func (a *apiServer) GetGroupsForPrincipal(ctx context.Context, req *auth.GetGroupsForPrincipalRequest) (resp *auth.GetGroupsResponse, retErr error) {
	a.LogReq(req)
	defer func(start time.Time) { a.LogResp(req, resp, retErr, time.Since(start)) }(time.Now())

	groups, err := a.getGroups(ctx, req.Principal)
	if err != nil {
		return nil, err
	}
	return &auth.GetGroupsResponse{Groups: groups}, nil
}

// GetUsers implements the protobuf auth.GetUsers RPC
func (a *apiServer) GetUsers(ctx context.Context, req *auth.GetUsersRequest) (resp *auth.GetUsersResponse, retErr error) {
	a.LogReq(req)
	defer func(start time.Time) { a.LogResp(req, resp, retErr, time.Since(start)) }(time.Now())

	// Filter by group
	if req.Group != "" {
		var membersProto auth.Users
		if err := col.NewSQLTx(ctx, a.env.GetDBClient(), func(sqlTx *sqlx.Tx) error {
			groups := a.groups.ReadWrite(sqlTx)
			if err := groups.Get(req.Group, &membersProto); err != nil {
				return err
			}
			return nil
		}); err != nil {
			return nil, err
		}

		return &auth.GetUsersResponse{Usernames: setToList(membersProto.Usernames)}, nil
	}

	membersCol := a.members.ReadOnly(ctx)
	groups := &auth.Groups{}
	var users []string
	if err := membersCol.List(groups, col.DefaultOptions(), func(user string) error {
		users = append(users, user)
		return nil
	}); err != nil {
		return nil, err
	}
	return &auth.GetUsersResponse{Usernames: users}, nil
}

func setToList(set map[string]bool) []string {
	if set == nil {
		return []string{}
	}

	list := []string{}
	for elem := range set {
		list = append(list, elem)
	}
	return list
}

func (a *apiServer) getAuthenticatedUser(ctx context.Context) (*auth.TokenInfo, error) {
	if err := a.isActive(ctx); err != nil {
		return nil, err
	}

	token, err := auth.GetAuthToken(ctx)
	if err != nil {
		return nil, err
	}

	if token == a.ppsToken {
		// TODO(msteffen): This is a hack. The idea is that there is a logical user
		// entry mapping ppsToken to ppsUser. Soon, ppsUser will go away and
		// this check should happen in authorize
		return &auth.TokenInfo{
			Subject: auth.PpsUser,
		}, nil
	}

	// try to lookup pre-computed subject
	if subject := internalauth.GetWhoAmI(ctx); subject != "" {
		return &auth.TokenInfo{
			Subject: subject,
		}, nil
	}

	tokenInfo, lookupErr := a.lookupAuthTokenInfo(ctx, auth.HashToken(token))
	if lookupErr != nil {
		if col.IsErrNotFound(lookupErr) {
			return nil, auth.ErrBadToken
		}
		return nil, lookupErr
	}

	// verify token hasn't expired
	if tokenInfo.Expiration != nil && time.Now().After(*tokenInfo.Expiration) {
		return nil, auth.ErrExpiredToken
	}
	return tokenInfo, nil
}

// checkCanonicalSubjects applies checkCanonicalSubject to a list
func (a *apiServer) checkCanonicalSubjects(subjects []string) error {
	for _, subject := range subjects {
		if err := a.checkCanonicalSubject(subject); err != nil {
			return err
		}
	}
	return nil
}

// checkCanonicalSubject returns an error if a subject doesn't have a prefix, or the prefix is
// not recognized
func (a *apiServer) checkCanonicalSubject(subject string) error {
	if subject == auth.AllClusterUsersSubject {
		return nil
	}

	colonIdx := strings.Index(subject, ":")
	if colonIdx < 0 {
		return errors.Errorf("subject has no prefix, must be of the form <type>:<name>")
	}
	prefix := subject[:colonIdx]

	// check against fixed prefixes
	prefix += ":" // append ":" to match constants
	switch prefix {
	case auth.PipelinePrefix, auth.RobotPrefix, auth.PachPrefix, auth.UserPrefix, auth.GroupPrefix:
		break
	default:
		return errors.Errorf("subject has unrecognized prefix: %s", subject[:colonIdx+1])
	}
	return nil
}

// GetConfiguration implements the protobuf auth.GetConfiguration RPC.
func (a *apiServer) GetConfiguration(ctx context.Context, req *auth.GetConfigurationRequest) (resp *auth.GetConfigurationResponse, retErr error) {
	a.LogReq(req)
	defer func(start time.Time) { a.LogResp(req, resp, retErr, time.Since(start)) }(time.Now())

	if !a.watchesEnabled {
		return nil, errors.New("watches are not enabled, unable to get current config")
	}

	config, ok := a.configCache.Load().(*auth.OIDCConfig)
	if !ok {
		return nil, errors.New("cached auth config had unexpected type")
	}

	return &auth.GetConfigurationResponse{
		Configuration: config,
	}, nil
}

// SetConfiguration implements the protobuf auth.SetConfiguration RPC
func (a *apiServer) SetConfiguration(ctx context.Context, req *auth.SetConfigurationRequest) (resp *auth.SetConfigurationResponse, retErr error) {
	a.LogReq(req)
	defer func(start time.Time) { a.LogResp(req, resp, retErr, time.Since(start)) }(time.Now())

	if !a.watchesEnabled {
		return nil, errors.New("watches are not enabled, unable to set config")
	}

	var configToStore *auth.OIDCConfig
	if req.Configuration != nil {
		// Validate new config
		if err := validateOIDCConfig(ctx, req.Configuration); err != nil {
			return nil, err
		}
		configToStore = req.Configuration
	} else {
		configToStore = proto.Clone(&DefaultOIDCConfig).(*auth.OIDCConfig)
	}

	// set the new config
	if err := col.NewSQLTx(ctx, a.env.GetDBClient(), func(sqlTx *sqlx.Tx) error {
		return a.authConfig.ReadWrite(sqlTx).Put(configKey, configToStore)
	}); err != nil {
		return nil, err
	}

	// block until the watcher observes the write
	if err := backoff.Retry(func() error {
		record, ok := a.configCache.Load().(*auth.OIDCConfig)
		if !ok {
			return errors.Errorf("could not retrieve auth config from cache")
		}
		if !proto.Equal(record, configToStore) {
			return errors.Errorf("config in cache was not updated")
		}
		return nil
	}, backoff.RetryEvery(time.Second)); err != nil {
		return nil, err
	}

	return &auth.SetConfigurationResponse{}, nil
}

func (a *apiServer) ExtractAuthTokens(ctx context.Context, req *auth.ExtractAuthTokensRequest) (resp *auth.ExtractAuthTokensResponse, retErr error) {
	// We don't want to actually log the request/response since they contain
	// credentials.
	a.LogReq(req)
	defer func(start time.Time) { a.LogResp(nil, nil, retErr, time.Since(start)) }(time.Now())
	if err := a.isActive(ctx); err != nil {
		return nil, err
	}

	extracted, err := a.listRobotTokens(ctx)
	if err != nil {
		return nil, err
	}
	return &auth.ExtractAuthTokensResponse{Tokens: extracted}, nil
}

func (a *apiServer) RestoreAuthToken(ctx context.Context, req *auth.RestoreAuthTokenRequest) (resp *auth.RestoreAuthTokenResponse, retErr error) {
	// We don't want to actually log the request/response since they contain
	// credentials.
	defer func(start time.Time) { a.LogResp(nil, nil, retErr, time.Since(start)) }(time.Now())

	var ttl int64
	if req.Token.Expiration != nil {
		ttl = int64(time.Until(*req.Token.Expiration).Seconds())
		if ttl < 0 {
			return nil, auth.ErrExpiredToken
		}
	}

	if err := func() error {
		if ttl > 0 {
			return a.insertAuthToken(ctx, req.Token.HashedToken, req.Token.Subject, ttl)
		} else {
			return a.insertAuthTokenNoTTL(ctx, req.Token.HashedToken, req.Token.Subject)
		}
	}(); err != nil {
		return nil, errors.Wrapf(err, "error restoring auth token")
	}

	return &auth.RestoreAuthTokenResponse{}, nil
}

// implements the protobuf auth.DeleteExpiredAuthTokens RPC
func (a *apiServer) DeleteExpiredAuthTokens(ctx context.Context, req *auth.DeleteExpiredAuthTokensRequest) (*auth.DeleteExpiredAuthTokensResponse, error) {
	logrus.Info("Deleting expired auth tokens")
	if _, err := a.env.GetDBClient().Exec(`DELETE FROM auth.auth_tokens WHERE NOW() > expiration`); err != nil {
		return nil, errors.Wrapf(err, "error deleting expired tokens")
	}
	return &auth.DeleteExpiredAuthTokensResponse{}, nil
}

func (a *apiServer) RevokeAuthTokensForUser(ctx context.Context, req *auth.RevokeAuthTokensForUserRequest) (resp *auth.RevokeAuthTokensForUserResponse, retErr error) {
	defer func(start time.Time) { a.LogResp(req, resp, retErr, time.Since(start)) }(time.Now())

	// Allow revoking auth tokens for pipelines, robots and IDP users,
	// but not the root token or PPS user
	if strings.HasPrefix(req.Username, auth.PachPrefix) {
		return nil, errors.New("cannot revoke tokens for pach: users")
	}

	if _, err := a.env.GetDBClient().ExecContext(ctx, `DELETE FROM auth.auth_tokens WHERE subject = $1`, req.Username); err != nil {
		return nil, errors.Wrapf(err, "error deleting all auth tokens")
	}
	return &auth.RevokeAuthTokensForUserResponse{}, nil
}

func (a *apiServer) deleteExpiredTokensRoutine() {
	go func(ctx context.Context) {
		for {
			time.Sleep(time.Duration(cleanupIntervalHours) * time.Hour)
			a.DeleteExpiredAuthTokens(ctx, &auth.DeleteExpiredAuthTokensRequest{})
		}
	}(context.Background())
}

// we interpret an expiration value of NULL as "lives forever".
func (a *apiServer) lookupAuthTokenInfo(ctx context.Context, tokenHash string) (*auth.TokenInfo, error) {
	var tokenInfo auth.TokenInfo

	err := a.env.GetDBClient().GetContext(ctx, &tokenInfo, `SELECT subject, expiration FROM auth.auth_tokens WHERE token_hash = $1`, tokenHash)

	if err != nil {
		return nil, col.ErrNotFound{Type: "auth_tokens", Key: tokenHash}
	}

	return &tokenInfo, nil
}

// we will sometimes have expiration values set in the passed, since we only remove those values in the deleteExpiredTokensRoutine() goroutine
func (a *apiServer) listRobotTokens(ctx context.Context) ([]*auth.TokenInfo, error) {
	robotTokens := make([]*auth.TokenInfo, 0)
	if err := a.env.GetDBClient().SelectContext(ctx, &robotTokens,
		`SELECT token_hash, subject, expiration
		FROM auth.auth_tokens 
		WHERE subject LIKE $1 || '%'`, auth.RobotPrefix); err != nil {
		return nil, errors.Wrapf(err, "error querying token")
	}
	return robotTokens, nil
}

func (a *apiServer) generateAndInsertAuthToken(ctx context.Context, subject string, ttlSeconds int64) (string, error) {
	token := uuid.NewWithoutDashes()
	if err := a.insertAuthToken(ctx, auth.HashToken(token), subject, ttlSeconds); err != nil {
		return "", err
	}
	return token, nil
}

func (a *apiServer) generateAndInsertAuthTokenNoTTL(ctx context.Context, subject string) (string, error) {
	token := uuid.NewWithoutDashes()
	if err := a.insertAuthTokenNoTTL(ctx, auth.HashToken(token), subject); err != nil {
		return "", err
	}

	return token, nil
}

// generates a token, and stores it's hash and supporting data in postgres
func (a *apiServer) insertAuthToken(ctx context.Context, tokenHash string, subject string, ttlSeconds int64) error {
	if _, err := a.env.GetDBClient().ExecContext(ctx,
		`INSERT INTO auth.auth_tokens (token_hash, subject, expiration) 
		VALUES ($1, $2, NOW() + $3 * interval '1 sec')`, tokenHash, subject, ttlSeconds); err != nil {
		if pgErr, ok := err.(*pq.Error); ok {
			if pgErr.Code == pq.ErrorCode(pgerrcode.UniqueViolation) {
				return errors.New("cannot overwrite existing token with same hash")
			}
		}
		return errors.Wrapf(err, "error storing token")
	}
	return nil
}

func (a *apiServer) insertAuthTokenNoTTL(ctx context.Context, tokenHash string, subject string) error {
	return a.txnEnv.WithWriteContext(ctx, func(txnCtx *txnenv.TransactionContext) error {
		err := a.insertAuthTokenNoTTLInTransaction(txnCtx, tokenHash, subject)
		return err
	})
}

func (a *apiServer) insertAuthTokenNoTTLInTransaction(txnCtx *txnenv.TransactionContext, tokenHash string, subject string) error {
	if _, err := txnCtx.SqlTx.ExecContext(txnCtx.ClientContext,
		`INSERT INTO auth.auth_tokens (token_hash, subject) 
		VALUES ($1, $2)`, tokenHash, subject); err != nil {
		if pgErr, ok := err.(*pq.Error); ok {
			if pgErr.Code == pq.ErrorCode(pgerrcode.UniqueViolation) {
				return errors.New("cannot overwrite existing token with same hash")
			}
		}
		return errors.Wrapf(err, "error storing token")
	}
	return nil
}

func (a *apiServer) deleteAllAuthTokens(ctx context.Context, sqlTx *sqlx.Tx) error {
	if _, err := sqlTx.ExecContext(ctx, `DELETE FROM auth.auth_tokens`); err != nil {
		return errors.Wrapf(err, "error deleting all auth tokens")
	}
	return nil
}

func (a *apiServer) deleteAuthToken(ctx context.Context, sqlTx *sqlx.Tx, tokenHash string) error {
	if _, err := sqlTx.ExecContext(ctx, `DELETE FROM auth.auth_tokens WHERE token_hash=$1`, tokenHash); err != nil {
		return errors.Wrapf(err, "error deleting token")
	}
	return nil
}<|MERGE_RESOLUTION|>--- conflicted
+++ resolved
@@ -74,7 +74,6 @@
 	clusterRoleBindingCache *keycache.Cache
 
 	// roleBindings is a collection of resource name -> role binding mappings.
-<<<<<<< HEAD
 	roleBindings col.PostgresCollection
 	// members is a collection of username -> groups mappings.
 	members col.PostgresCollection
@@ -82,15 +81,6 @@
 	groups col.PostgresCollection
 	// collection containing the auth config (under the key configKey)
 	authConfig col.PostgresCollection
-=======
-	roleBindings col.EtcdCollection
-	// members is a collection of username -> groups mappings.
-	members col.EtcdCollection
-	// groups is a collection of group -> usernames mappings.
-	groups col.EtcdCollection
-	// collection containing the auth config (under the key configKey)
-	authConfig col.EtcdCollection
->>>>>>> 90c402ec
 	// oidcStates  contains the set of OIDC nonces for requests that are in progress
 	oidcStates col.EtcdCollection
 
@@ -145,33 +135,16 @@
 	watchesEnabled bool,
 ) (APIServer, error) {
 
-<<<<<<< HEAD
 	oidcStates := col.NewEtcdCollection(
-=======
-	authConfig := col.NewEtcdCollection(
->>>>>>> 90c402ec
 		env.GetEtcdClient(),
 		path.Join(oidcAuthnPrefix),
 		nil,
-<<<<<<< HEAD
 		&auth.SessionInfo{},
-=======
-		&auth.OIDCConfig{},
 		nil,
 		nil,
 	)
-	roleBindings := col.NewEtcdCollection(
-		env.GetEtcdClient(),
-		path.Join(etcdPrefix, roleBindingsPrefix),
-		nil,
-		&auth.RoleBinding{},
->>>>>>> 90c402ec
-		nil,
-		nil,
-	)
 
 	s := &apiServer{
-<<<<<<< HEAD
 		env:            env,
 		txnEnv:         txnEnv,
 		pachLogger:     log.NewLogger("auth.API", env.Logger()),
@@ -180,37 +153,6 @@
 		members:        membersCollection(env.GetDBClient(), env.GetPostgresListener()),
 		groups:         groupsCollection(env.GetDBClient(), env.GetPostgresListener()),
 		oidcStates:     oidcStates,
-=======
-		env:        env,
-		txnEnv:     txnEnv,
-		pachLogger: log.NewLogger("auth.API", env.Logger()),
-		members: col.NewEtcdCollection(
-			env.GetEtcdClient(),
-			path.Join(etcdPrefix, membersPrefix),
-			nil,
-			&auth.Groups{},
-			nil,
-			nil,
-		),
-		groups: col.NewEtcdCollection(
-			env.GetEtcdClient(),
-			path.Join(etcdPrefix, groupsPrefix),
-			nil,
-			&auth.Users{},
-			nil,
-			nil,
-		),
-		oidcStates: col.NewEtcdCollection(
-			env.GetEtcdClient(),
-			path.Join(oidcAuthnPrefix),
-			nil,
-			&auth.SessionInfo{},
-			nil,
-			nil,
-		),
-		authConfig:     authConfig,
-		roleBindings:   roleBindings,
->>>>>>> 90c402ec
 		public:         public,
 		watchesEnabled: watchesEnabled,
 	}
@@ -222,13 +164,8 @@
 	}
 
 	if watchesEnabled {
-<<<<<<< HEAD
 		s.configCache = keycache.NewCache(env.Context(), s.authConfig.ReadOnly(env.Context()), configKey, &DefaultOIDCConfig)
 		s.clusterRoleBindingCache = keycache.NewCache(env.Context(), s.roleBindings.ReadOnly(env.Context()), clusterRoleBindingKey, &auth.RoleBinding{})
-=======
-		s.configCache = keycache.NewCache(env.Context(), authConfig.ReadOnly(env.Context()), configKey, &DefaultOIDCConfig)
-		s.clusterRoleBindingCache = keycache.NewCache(env.Context(), roleBindings.ReadOnly(env.Context()), clusterRoleBindingKey, &auth.RoleBinding{})
->>>>>>> 90c402ec
 
 		// Watch for new auth config options
 		go s.configCache.Watch()
