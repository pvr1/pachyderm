package server

import (
	"archive/tar"
	"bytes"
	"compress/gzip"
	"crypto/sha256"
	"fmt"
	"io"
	"net"
	"os"
	"path"
	"strings"
	"testing"
	"time"

	"github.com/pachyderm/pachyderm/v2/src/auth"
	"github.com/pachyderm/pachyderm/v2/src/client"
	"github.com/pachyderm/pachyderm/v2/src/internal/backoff"
	"github.com/pachyderm/pachyderm/v2/src/internal/errors"
	"github.com/pachyderm/pachyderm/v2/src/internal/require"
	tu "github.com/pachyderm/pachyderm/v2/src/internal/testutil"
	"github.com/pachyderm/pachyderm/v2/src/pfs"
	"github.com/pachyderm/pachyderm/v2/src/pps"

	minio "github.com/minio/minio-go/v6"
	globlib "github.com/pachyderm/ohmyglob"
)

func getRepoRoleBinding(t *testing.T, c *client.APIClient, repo string) *auth.RoleBinding {
	t.Helper()
	resp, err := c.GetRepoRoleBinding(repo)
	require.NoError(t, err)
	return resp
}

// CommitCnt uses 'c' to get the number of commits made to the repo 'repo'
func CommitCnt(t *testing.T, c *client.APIClient, repo string) int {
	t.Helper()
	commitList, err := c.ListCommitByRepo(repo)
	require.NoError(t, err)
	return len(commitList)
}

// PipelineNames returns the names of all pipelines that 'c' gets from
// ListPipeline
func PipelineNames(t *testing.T, c *client.APIClient) []string {
	t.Helper()
	ps, err := c.ListPipeline()
	require.NoError(t, err)
	result := make([]string, len(ps))
	for i, p := range ps {
		result[i] = p.Pipeline.Name
	}
	return result
}

// TestGetSetBasic creates two users, alice and bob, and gives bob gradually
// escalating privileges, checking what bob can and can't do after each change
func TestGetSetBasic(t *testing.T) {
	if testing.Short() {
		t.Skip("Skipping integration tests in short mode")
	}
	tu.DeleteAll(t)
	defer tu.DeleteAll(t)
	alice, bob := robot(tu.UniqueString("alice")), robot(tu.UniqueString("bob"))
	aliceClient, bobClient := tu.GetAuthenticatedPachClient(t, alice), tu.GetAuthenticatedPachClient(t, bob)

	// create repo, and check that alice is the owner of the new repo
	dataRepo := tu.UniqueString(t.Name())
	require.NoError(t, aliceClient.CreateRepo(dataRepo))
	require.Equal(t,
		buildBindings(alice, auth.RepoOwnerRole), getRepoRoleBinding(t, aliceClient, dataRepo))

	// Add data to repo (alice can write). Make sure alice can read also.
	err := aliceClient.PutFile(dataRepo, "master", "/file", strings.NewReader("1"), client.WithAppendPutFile())
	require.NoError(t, err)
	buf := &bytes.Buffer{}
	require.NoError(t, aliceClient.GetFile(dataRepo, "master", "/file", buf))
	require.Equal(t, "1", buf.String())

	//////////
	/// Initially, bob has no privileges
	// bob can't read
	err = bobClient.GetFile(dataRepo, "master", "/file", buf)
	require.YesError(t, err)
	require.Matches(t, "not authorized", err.Error())
	// bob can't write (check both the standalone form of PutFile and StartCommit)
	err = bobClient.PutFile(dataRepo, "master", "/file", strings.NewReader("lorem ipsum"), client.WithAppendPutFile())
	require.YesError(t, err)
	require.Matches(t, "not authorized", err.Error())
	require.Equal(t, 1, CommitCnt(t, aliceClient, dataRepo)) // check that no commits were created
	_, err = bobClient.StartCommit(dataRepo, "master")
	require.YesError(t, err)
	require.Matches(t, "not authorized", err.Error())
	require.Equal(t, 1, CommitCnt(t, aliceClient, dataRepo)) // check that no commits were created
	// bob can't update the ACL
	err = bobClient.ModifyRepoRoleBinding(dataRepo, robot("carol"), []string{auth.RepoReaderRole})
	require.YesError(t, err)
	require.Matches(t, "not authorized", err.Error())
	// check that ACL wasn't updated)
	require.Equal(t,
		buildBindings(alice, auth.RepoOwnerRole), getRepoRoleBinding(t, aliceClient, dataRepo))

	//////////
	/// alice adds bob to the ACL as a reader (alice can modify ACL)
	require.NoError(t, aliceClient.ModifyRepoRoleBinding(dataRepo, bob, []string{auth.RepoReaderRole}))
	// bob can read
	buf.Reset()
	require.NoError(t, bobClient.GetFile(dataRepo, "master", "/file", buf))
	require.Equal(t, "1", buf.String())
	// bob can't write
	err = bobClient.PutFile(dataRepo, "master", "/file", strings.NewReader("2"), client.WithAppendPutFile())
	require.YesError(t, err)
	require.Matches(t, "not authorized", err.Error())
	require.Equal(t, 1, CommitCnt(t, aliceClient, dataRepo)) // check that no commits were created
	_, err = bobClient.StartCommit(dataRepo, "master")
	require.YesError(t, err)
	require.Matches(t, "not authorized", err.Error())
	require.Equal(t, 1, CommitCnt(t, aliceClient, dataRepo)) // check that no commits were created
	// bob can't update the ACL
	err = bobClient.ModifyRepoRoleBinding(dataRepo, robot("carol"), []string{auth.RepoReaderRole})
	require.YesError(t, err)
	require.Matches(t, "not authorized", err.Error())
	// check that ACL wasn't updated)
	require.Equal(t,
		buildBindings(alice, auth.RepoOwnerRole, bob, auth.RepoReaderRole), getRepoRoleBinding(t, aliceClient, dataRepo))

	//////////
	/// alice adds bob to the ACL as a writer
	require.NoError(t, aliceClient.ModifyRepoRoleBinding(dataRepo, bob, []string{auth.RepoWriterRole}))
	// bob can read
	buf.Reset()
	require.NoError(t, bobClient.GetFile(dataRepo, "master", "/file", buf))
	require.Equal(t, "1", buf.String())
	// bob can write
	err = bobClient.PutFile(dataRepo, "master", "/file", strings.NewReader("2"), client.WithAppendPutFile())
	require.NoError(t, err)
	require.Equal(t, 2, CommitCnt(t, aliceClient, dataRepo)) // check that a new commit was created
	commit, err := bobClient.StartCommit(dataRepo, "master")
	require.NoError(t, err)
	require.NoError(t, bobClient.FinishCommit(dataRepo, commit.ID))
	require.Equal(t, 3, CommitCnt(t, aliceClient, dataRepo)) // check that a new commit was created
	// bob can't update the ACL
	err = bobClient.ModifyRepoRoleBinding(dataRepo, robot("carol"), []string{auth.RepoReaderRole})
	require.YesError(t, err)
	require.Matches(t, "not authorized", err.Error())
	// check that ACL wasn't updated)
	require.Equal(t,
		buildBindings(alice, auth.RepoOwnerRole, bob, auth.RepoWriterRole), getRepoRoleBinding(t, aliceClient, dataRepo))

	//////////
	/// alice adds bob to the ACL as an owner
	require.NoError(t, aliceClient.ModifyRepoRoleBinding(dataRepo, bob, []string{auth.RepoOwnerRole}))
	// bob can read
	buf.Reset()
	require.NoError(t, bobClient.GetFile(dataRepo, "master", "/file", buf))
	require.Equal(t, "12", buf.String())
	// bob can write
	err = bobClient.PutFile(dataRepo, "master", "/file", strings.NewReader("3"), client.WithAppendPutFile())
	require.NoError(t, err)
	require.Equal(t, 4, CommitCnt(t, aliceClient, dataRepo)) // check that a new commit was created
	commit, err = bobClient.StartCommit(dataRepo, "master")
	require.NoError(t, err)
	require.NoError(t, bobClient.FinishCommit(dataRepo, commit.ID))
	require.Equal(t, 5, CommitCnt(t, aliceClient, dataRepo)) // check that a new commit was created
	// bob can update the ACL
	require.NoError(t, bobClient.ModifyRepoRoleBinding(dataRepo, robot("carol"), []string{auth.RepoReaderRole}))
	// check that ACL was updated)
	require.Equal(t,
		buildBindings(alice, auth.RepoOwnerRole, bob, auth.RepoOwnerRole, robot("carol"), auth.RepoReaderRole),
		getRepoRoleBinding(t, aliceClient, dataRepo))
}

// TestGetSetReverse creates two users, alice and bob, and gives bob gradually
// shrinking privileges, checking what bob can and can't do after each change
func TestGetSetReverse(t *testing.T) {
	if testing.Short() {
		t.Skip("Skipping integration tests in short mode")
	}
	tu.DeleteAll(t)
	defer tu.DeleteAll(t)
	alice, bob := robot(tu.UniqueString("alice")), robot(tu.UniqueString("bob"))
	aliceClient, bobClient := tu.GetAuthenticatedPachClient(t, alice), tu.GetAuthenticatedPachClient(t, bob)

	// create repo, and check that alice is the owner of the new repo
	dataRepo := tu.UniqueString(t.Name())
	require.NoError(t, aliceClient.CreateRepo(dataRepo))
	require.Equal(t,
		buildBindings(alice, auth.RepoOwnerRole), getRepoRoleBinding(t, aliceClient, dataRepo))

	// Add data to repo (alice can write). Make sure alice can read also.
	commit, err := aliceClient.StartCommit(dataRepo, "master")
	require.NoError(t, err)
	err = aliceClient.PutFile(dataRepo, commit.ID, "/file", strings.NewReader("1"), client.WithAppendPutFile())
	require.NoError(t, err)
	require.NoError(t, aliceClient.FinishCommit(dataRepo, commit.ID)) // # commits = 1
	buf := &bytes.Buffer{}
	require.NoError(t, aliceClient.GetFile(dataRepo, "master", "/file", buf))
	require.Equal(t, "1", buf.String())

	//////////
	/// alice adds bob to the ACL as an owner
	require.NoError(t, aliceClient.ModifyRepoRoleBinding(dataRepo, bob, []string{auth.RepoOwnerRole}))
	// bob can read
	buf.Reset()
	require.NoError(t, bobClient.GetFile(dataRepo, "master", "/file", buf))
	require.Equal(t, "1", buf.String())
	// bob can write
	err = bobClient.PutFile(dataRepo, "master", "/file", strings.NewReader("2"), client.WithAppendPutFile())
	require.NoError(t, err)
	require.Equal(t, 2, CommitCnt(t, aliceClient, dataRepo)) // check that a new commit was created
	commit, err = bobClient.StartCommit(dataRepo, "master")
	require.NoError(t, err)
	require.NoError(t, bobClient.FinishCommit(dataRepo, commit.ID))
	require.Equal(t, 3, CommitCnt(t, aliceClient, dataRepo)) // check that a new commit was created
	// bob can update the ACL
	require.NoError(t, bobClient.ModifyRepoRoleBinding(dataRepo, robot("carol"), []string{auth.RepoReaderRole}))
	// check that ACL was updated)
	require.Equal(t,
		buildBindings(alice, auth.RepoOwnerRole, bob, auth.RepoOwnerRole, robot("carol"), auth.RepoReaderRole),
		getRepoRoleBinding(t, aliceClient, dataRepo))

	// clear carol
	require.NoError(t, aliceClient.ModifyRepoRoleBinding(dataRepo, robot("carol"), []string{}))
	require.Equal(t,
		buildBindings(alice, auth.RepoOwnerRole, bob, auth.RepoOwnerRole), getRepoRoleBinding(t, aliceClient, dataRepo))

	//////////
	/// alice adds bob to the ACL as a writer
	require.NoError(t, aliceClient.ModifyRepoRoleBinding(dataRepo, bob, []string{auth.RepoWriterRole}))
	// bob can read
	buf.Reset()
	require.NoError(t, bobClient.GetFile(dataRepo, "master", "/file", buf))
	require.Equal(t, "12", buf.String())
	// bob can write
	err = bobClient.PutFile(dataRepo, "master", "/file", strings.NewReader("3"), client.WithAppendPutFile())
	require.NoError(t, err)
	require.Equal(t, 4, CommitCnt(t, aliceClient, dataRepo)) // check that a new commit was created
	commit, err = bobClient.StartCommit(dataRepo, "master")
	require.NoError(t, err)
	require.NoError(t, bobClient.FinishCommit(dataRepo, commit.ID))
	require.Equal(t, 5, CommitCnt(t, aliceClient, dataRepo)) // check that a new commit was created
	// bob can't update the ACL
	err = bobClient.ModifyRepoRoleBinding(dataRepo, robot("carol"), []string{auth.RepoReaderRole})
	require.YesError(t, err)
	require.Matches(t, "not authorized", err.Error())
	// check that ACL wasn't updated)
	require.Equal(t,
		buildBindings(alice, auth.RepoOwnerRole, bob, auth.RepoWriterRole), getRepoRoleBinding(t, aliceClient, dataRepo))

	//////////
	/// alice adds bob to the ACL as a reader (alice can modify ACL)
	require.NoError(t, aliceClient.ModifyRepoRoleBinding(dataRepo, bob, []string{auth.RepoReaderRole}))
	// bob can read
	buf.Reset()
	require.NoError(t, bobClient.GetFile(dataRepo, "master", "/file", buf))
	require.Equal(t, "123", buf.String())
	// bob can't write
	err = bobClient.PutFile(dataRepo, "master", "/file", strings.NewReader("4"), client.WithAppendPutFile())
	require.YesError(t, err)
	require.Equal(t, 5, CommitCnt(t, aliceClient, dataRepo)) // check that a new commit was created
	_, err = bobClient.StartCommit(dataRepo, "master")
	require.YesError(t, err)
	require.Matches(t, "not authorized", err.Error())
	require.Equal(t, 5, CommitCnt(t, aliceClient, dataRepo)) // check that no commits were created
	// bob can't update the ACL
	err = bobClient.ModifyRepoRoleBinding(dataRepo, robot("carol"), []string{auth.RepoReaderRole})
	require.YesError(t, err)
	require.Matches(t, "not authorized", err.Error())
	// check that ACL wasn't updated)
	require.Equal(t,
		buildBindings(alice, auth.RepoOwnerRole, bob, auth.RepoReaderRole), getRepoRoleBinding(t, aliceClient, dataRepo))

	//////////
	/// alice revokes all of bob's privileges
	require.NoError(t, aliceClient.ModifyRepoRoleBinding(dataRepo, bob, []string{}))
	// bob can't read
	err = bobClient.GetFile(dataRepo, "master", "/file", buf)
	require.YesError(t, err)
	require.Matches(t, "not authorized", err.Error())
	// bob can't write
	err = bobClient.PutFile(dataRepo, "master", "/file", strings.NewReader("4"), client.WithAppendPutFile())
	require.YesError(t, err)
	require.Equal(t, 5, CommitCnt(t, aliceClient, dataRepo)) // check that a new commit was created
	_, err = bobClient.StartCommit(dataRepo, "master")
	require.YesError(t, err)
	require.Matches(t, "not authorized", err.Error())
	require.Equal(t, 5, CommitCnt(t, aliceClient, dataRepo)) // check that no commits were created
	// bob can't update the ACL
	err = bobClient.ModifyRepoRoleBinding(dataRepo, robot("carol"), []string{auth.RepoReaderRole})
	require.YesError(t, err)
	require.Matches(t, "not authorized", err.Error())
	// check that ACL wasn't updated)
	require.Equal(t,
		buildBindings(alice, auth.RepoOwnerRole), getRepoRoleBinding(t, aliceClient, dataRepo))
}

// TestCreateAndUpdateRepo tests that if CreateRepo(foo, update=true) is
// called, and foo exists, then the ACL for foo won't be modified.
func TestCreateAndUpdateRepo(t *testing.T) {
	if testing.Short() {
		t.Skip("Skipping integration tests in short mode")
	}
	tu.DeleteAll(t)
	defer tu.DeleteAll(t)
	alice, bob := robot(tu.UniqueString("alice")), robot(tu.UniqueString("bob"))
	aliceClient, bobClient := tu.GetAuthenticatedPachClient(t, alice), tu.GetAuthenticatedPachClient(t, bob)

	// create repo, and check that alice is the owner of the new repo
	dataRepo := tu.UniqueString(t.Name())
	require.NoError(t, aliceClient.CreateRepo(dataRepo))
	require.Equal(t,
		buildBindings(alice, auth.RepoOwnerRole), getRepoRoleBinding(t, aliceClient, dataRepo))

	// Add data to repo (alice can write). Make sure alice can read also.
	err := aliceClient.PutFile(dataRepo, "master", "/file", strings.NewReader("1"))
	require.NoError(t, err)
	buf := &bytes.Buffer{}
	require.NoError(t, aliceClient.GetFile(dataRepo, "master", "/file", buf))
	require.Equal(t, "1", buf.String())

	/// alice adds bob to the ACL as a reader (alice can modify ACL)
	require.NoError(t, aliceClient.ModifyRepoRoleBinding(dataRepo, bob, []string{auth.RepoReaderRole}))
	require.Equal(t,
		buildBindings(alice, auth.RepoOwnerRole, bob, auth.RepoReaderRole), getRepoRoleBinding(t, aliceClient, dataRepo))
	// bob can read
	buf.Reset()
	require.NoError(t, bobClient.GetFile(dataRepo, "master", "/file", buf))
	require.Equal(t, "1", buf.String())

	/// alice updates the repo
	description := "This request updates the description to force a write"
	_, err = aliceClient.PfsAPIClient.CreateRepo(aliceClient.Ctx(), &pfs.CreateRepoRequest{
		Repo:        client.NewRepo(dataRepo),
		Description: description,
		Update:      true,
	})
	require.NoError(t, err)
	repoInfo, err := aliceClient.InspectRepo(dataRepo)
	require.NoError(t, err)
	require.Equal(t, description, repoInfo.Description)
	// buildBindings haven't changed
	require.Equal(t,
		buildBindings(alice, auth.RepoOwnerRole, bob, auth.RepoReaderRole), getRepoRoleBinding(t, aliceClient, dataRepo))
	// bob can still read
	buf.Reset()
	require.NoError(t, bobClient.GetFile(dataRepo, "master", "/file", buf))
	require.Equal(t, "1", buf.String())
}

// TestCreateRepoWithUpdateFlag tests that if CreateRepo(foo, update=true) is
// called, and foo doesn't exist, then the ACL for foo will still be created and
// initialized to the correct value
func TestCreateRepoWithUpdateFlag(t *testing.T) {
	if testing.Short() {
		t.Skip("Skipping integration tests in short mode")
	}
	tu.DeleteAll(t)
	defer tu.DeleteAll(t)
	alice := robot(tu.UniqueString("alice"))
	aliceClient := tu.GetAuthenticatedPachClient(t, alice)

	// create repo, and check that alice is the owner of the new repo
	dataRepo := tu.UniqueString(t.Name())
	/// alice creates the repo with Update set
	_, err := aliceClient.PfsAPIClient.CreateRepo(aliceClient.Ctx(), &pfs.CreateRepoRequest{
		Repo:   client.NewRepo(dataRepo),
		Update: true,
	})
	require.NoError(t, err)
	require.Equal(t,
		buildBindings(alice, auth.RepoOwnerRole), getRepoRoleBinding(t, aliceClient, dataRepo))

	// Add data to repo (alice can write). Make sure alice can read also.
	err = aliceClient.PutFile(dataRepo, "master", "/file", strings.NewReader("1"))
	require.NoError(t, err)
	buf := &bytes.Buffer{}
	require.NoError(t, aliceClient.GetFile(dataRepo, "master", "/file", buf))
	require.Equal(t, "1", buf.String())
}

func TestCreateAndUpdatePipeline(t *testing.T) {
	if testing.Short() {
		t.Skip("Skipping integration tests in short mode")
	}
	tu.DeleteAll(t)
	defer tu.DeleteAll(t)
	type createArgs struct {
		client     *client.APIClient
		name, repo string
		update     bool
	}
	createPipeline := func(args createArgs) error {
		return args.client.CreatePipeline(
			args.name,
			"", // default image: ubuntu:18.04
			[]string{"bash"},
			[]string{"cp /pfs/*/* /pfs/out/"},
			&pps.ParallelismSpec{Constant: 1},
			client.NewPFSInput(args.repo, "/*"),
			"", // default output branch: master
			args.update,
		)
	}
	alice, bob := robot(tu.UniqueString("alice")), robot(tu.UniqueString("bob"))
	aliceClient, bobClient := tu.GetAuthenticatedPachClient(t, alice), tu.GetAuthenticatedPachClient(t, bob)

	// create repo, and check that alice is the owner of the new repo
	dataRepo := tu.UniqueString(t.Name())
	require.NoError(t, aliceClient.CreateRepo(dataRepo))
	require.Equal(t,
		buildBindings(alice, auth.RepoOwnerRole), getRepoRoleBinding(t, aliceClient, dataRepo))

	// alice can create a pipeline (she owns the input repo)
	pipeline := tu.UniqueString("alice-pipeline")
	require.NoError(t, createPipeline(createArgs{
		client: aliceClient,
		name:   pipeline,
		repo:   dataRepo,
	}))
	require.OneOfEquals(t, pipeline, PipelineNames(t, aliceClient))
	// check that alice owns the output repo too)
	require.Equal(t,
		buildBindings(alice, auth.RepoOwnerRole, pl(pipeline), auth.RepoWriterRole), getRepoRoleBinding(t, aliceClient, pipeline))

	// Make sure alice's pipeline runs successfully
	err := aliceClient.PutFile(dataRepo, "master", tu.UniqueString("/file"),
		strings.NewReader("test data"))
	require.NoError(t, err)
	require.NoErrorWithinT(t, 60*time.Second, func() error {
		_, err := aliceClient.FlushCommitAll(
			[]*pfs.Commit{client.NewCommit(dataRepo, "master")},
			[]*pfs.Repo{client.NewRepo(pipeline)},
		)
		return err
	})

	// bob can't create a pipeline
	badPipeline := tu.UniqueString("bob-bad")
	err = createPipeline(createArgs{
		client: bobClient,
		name:   badPipeline,
		repo:   dataRepo,
	})
	require.YesError(t, err)
	require.Matches(t, "not authorized", err.Error())
	require.NoneEquals(t, badPipeline, PipelineNames(t, aliceClient))

	// alice adds bob as a reader of the input repo
	require.NoError(t, aliceClient.ModifyRepoRoleBinding(dataRepo, bob, []string{auth.RepoReaderRole}))

	// now bob can create a pipeline
	goodPipeline := tu.UniqueString("bob-good")
	require.NoError(t, createPipeline(createArgs{
		client: bobClient,
		name:   goodPipeline,
		repo:   dataRepo,
	}))
	require.OneOfEquals(t, goodPipeline, PipelineNames(t, aliceClient))
	// check that bob owns the output repo too)
	require.Equal(t,
		buildBindings(bob, auth.RepoOwnerRole, pl(goodPipeline), auth.RepoWriterRole), getRepoRoleBinding(t, bobClient, goodPipeline))

	// Make sure bob's pipeline runs successfully
	err = aliceClient.PutFile(dataRepo, "master", tu.UniqueString("/file"),
		strings.NewReader("test data"))
	require.NoError(t, err)
	require.NoErrorWithinT(t, 60*time.Second, func() error {
		_, err := bobClient.FlushCommitAll(
			[]*pfs.Commit{client.NewCommit(dataRepo, "master")},
			[]*pfs.Repo{client.NewRepo(goodPipeline)},
		)
		return err
	})

	// bob can't update alice's pipeline
	infoBefore, err := aliceClient.InspectPipeline(pipeline)
	require.NoError(t, err)
	err = createPipeline(createArgs{
		client: bobClient,
		name:   pipeline,
		repo:   dataRepo,
		update: true,
	})
	require.YesError(t, err)
	require.Matches(t, "not authorized", err.Error())
	infoAfter, err := aliceClient.InspectPipeline(pipeline)
	require.NoError(t, err)
	require.Equal(t, infoBefore.Version, infoAfter.Version)

	// alice adds bob as a writer of the output repo, and removes him as a reader
	// of the input repo
	require.NoError(t, aliceClient.ModifyRepoRoleBinding(pipeline, bob, []string{auth.RepoWriterRole}))
	require.Equal(t,
		buildBindings(alice, auth.RepoOwnerRole, bob, auth.RepoWriterRole, pl(pipeline), auth.RepoWriterRole),
		getRepoRoleBinding(t, aliceClient, pipeline))

	require.NoError(t, aliceClient.ModifyRepoRoleBinding(dataRepo, bob, []string{}))
	require.Equal(t,
		buildBindings(alice, auth.RepoOwnerRole, pl(pipeline), auth.RepoReaderRole, pl(goodPipeline), auth.RepoReaderRole),
		getRepoRoleBinding(t, aliceClient, dataRepo))

	// bob still can't update alice's pipeline
	infoBefore, err = aliceClient.InspectPipeline(pipeline)
	require.NoError(t, err)
	err = createPipeline(createArgs{
		client: bobClient,
		name:   pipeline,
		repo:   dataRepo,
		update: true,
	})
	require.YesError(t, err)
	require.Matches(t, "not authorized", err.Error())
	infoAfter, err = aliceClient.InspectPipeline(pipeline)
	require.NoError(t, err)
	require.Equal(t, infoBefore.Version, infoAfter.Version)

	// alice re-adds bob as a reader of the input repo
	require.NoError(t, aliceClient.ModifyRepoRoleBinding(dataRepo, bob, []string{auth.RepoReaderRole}))
	require.Equal(t,
		buildBindings(alice, auth.RepoOwnerRole, bob, auth.RepoReaderRole, pl(pipeline), auth.RepoReaderRole, pl(goodPipeline), auth.RepoReaderRole),
		getRepoRoleBinding(t, aliceClient, dataRepo))

	// now bob can update alice's pipeline
	infoBefore, err = aliceClient.InspectPipeline(pipeline)
	require.NoError(t, err)
	err = createPipeline(createArgs{
		client: bobClient,
		name:   pipeline,
		repo:   dataRepo,
		update: true,
	})
	require.NoError(t, err)
	infoAfter, err = aliceClient.InspectPipeline(pipeline)
	require.NoError(t, err)
	require.NotEqual(t, infoBefore.Version, infoAfter.Version)

	// Make sure the updated pipeline runs successfully
	err = aliceClient.PutFile(dataRepo, "master", tu.UniqueString("/file"),
		strings.NewReader("test data"))
	require.NoError(t, err)
	require.NoErrorWithinT(t, 60*time.Second, func() error {
		_, err := bobClient.FlushCommitAll(
			[]*pfs.Commit{client.NewCommit(dataRepo, "master")},
			[]*pfs.Repo{client.NewRepo(pipeline)},
		)
		return err
	})
}

func TestPipelineMultipleInputs(t *testing.T) {
	if os.Getenv("RUN_BAD_TESTS") == "" {
		t.Skip("Skipping because RUN_BAD_TESTS was empty")
	}
	if testing.Short() {
		t.Skip("Skipping integration tests in short mode")
	}
	tu.DeleteAll(t)
	defer tu.DeleteAll(t)
	type createArgs struct {
		client *client.APIClient
		name   string
		input  *pps.Input
		update bool
	}
	createPipeline := func(args createArgs) error {
		return args.client.CreatePipeline(
			args.name,
			"", // default image: ubuntu:18.04
			[]string{"bash"},
			[]string{"echo \"work\" >/pfs/out/x"},
			&pps.ParallelismSpec{Constant: 1},
			args.input,
			"", // default output branch: master
			args.update,
		)
	}
	alice, bob := robot(tu.UniqueString("alice")), robot(tu.UniqueString("bob"))
	aliceClient, bobClient := tu.GetAuthenticatedPachClient(t, alice), tu.GetAuthenticatedPachClient(t, bob)

	// create two repos, and check that alice is the owner of the new repos
	dataRepo1 := tu.UniqueString(t.Name())
	dataRepo2 := tu.UniqueString(t.Name())
	require.NoError(t, aliceClient.CreateRepo(dataRepo1))
	require.NoError(t, aliceClient.CreateRepo(dataRepo2))
	require.Equal(t,
		buildBindings(alice, auth.RepoOwnerRole), getRepoRoleBinding(t, aliceClient, dataRepo1))
	require.Equal(t,
		buildBindings(alice, auth.RepoOwnerRole), getRepoRoleBinding(t, aliceClient, dataRepo2))

	// alice can create a cross-pipeline with both inputs
	aliceCrossPipeline := tu.UniqueString("alice-cross")
	require.NoError(t, createPipeline(createArgs{
		client: aliceClient,
		name:   aliceCrossPipeline,
		input: client.NewCrossInput(
			client.NewPFSInput(dataRepo1, "/*"),
			client.NewPFSInput(dataRepo2, "/*"),
		),
	}))
	require.OneOfEquals(t, aliceCrossPipeline, PipelineNames(t, aliceClient))
	// check that alice owns the output repo too)
	require.Equal(t,
		buildBindings(alice, auth.RepoOwnerRole, pl(aliceCrossPipeline), auth.RepoWriterRole), getRepoRoleBinding(t, aliceClient, aliceCrossPipeline))

	// alice can create a union-pipeline with both inputs
	aliceUnionPipeline := tu.UniqueString("alice-union")
	require.NoError(t, createPipeline(createArgs{
		client: aliceClient,
		name:   aliceUnionPipeline,
		input: client.NewUnionInput(
			client.NewPFSInput(dataRepo1, "/*"),
			client.NewPFSInput(dataRepo2, "/*"),
		),
	}))
	require.OneOfEquals(t, aliceUnionPipeline, PipelineNames(t, aliceClient))
	// check that alice owns the output repo too)
	require.Equal(t,
		buildBindings(alice, auth.RepoOwnerRole, pl(aliceUnionPipeline), auth.RepoWriterRole), getRepoRoleBinding(t, aliceClient, aliceUnionPipeline))

	// alice adds bob as a reader of one of the input repos, but not the other
	require.NoError(t, aliceClient.ModifyRepoRoleBinding(dataRepo1, bob, []string{auth.RepoReaderRole}))

	// bob cannot create a cross-pipeline with both inputs
	bobCrossPipeline := tu.UniqueString("bob-cross")
	err := createPipeline(createArgs{
		client: bobClient,
		name:   bobCrossPipeline,
		input: client.NewCrossInput(
			client.NewPFSInput(dataRepo1, "/*"),
			client.NewPFSInput(dataRepo2, "/*"),
		),
	})
	require.YesError(t, err)
	require.Matches(t, "not authorized", err.Error())
	require.NoneEquals(t, bobCrossPipeline, PipelineNames(t, aliceClient))

	// bob cannot create a union-pipeline with both inputs
	bobUnionPipeline := tu.UniqueString("bob-union")
	err = createPipeline(createArgs{
		client: bobClient,
		name:   bobUnionPipeline,
		input: client.NewUnionInput(
			client.NewPFSInput(dataRepo1, "/*"),
			client.NewPFSInput(dataRepo2, "/*"),
		),
	})
	require.YesError(t, err)
	require.Matches(t, "not authorized", err.Error())
	require.NoneEquals(t, bobUnionPipeline, PipelineNames(t, aliceClient))

	// alice adds bob as a writer of her pipeline's output
	require.NoError(t, aliceClient.ModifyRepoRoleBinding(aliceCrossPipeline, bob, []string{auth.RepoWriterRole}))

	// bob can update alice's pipeline if he removes one of the inputs
	infoBefore, err := aliceClient.InspectPipeline(aliceCrossPipeline)
	require.NoError(t, err)
	require.NoError(t, createPipeline(createArgs{
		client: bobClient,
		name:   aliceCrossPipeline,
		input: client.NewCrossInput(
			// This cross input deliberately only has one element, to make sure it's
			// not simply rejected for having a cross input
			client.NewPFSInput(dataRepo1, "/*"),
		),
		update: true,
	}))
	infoAfter, err := aliceClient.InspectPipeline(aliceCrossPipeline)
	require.NoError(t, err)
	require.NotEqual(t, infoBefore.Version, infoAfter.Version)

	// bob cannot update alice's to put the second input back
	infoBefore, err = aliceClient.InspectPipeline(aliceCrossPipeline)
	require.NoError(t, err)
	err = createPipeline(createArgs{
		client: bobClient,
		name:   aliceCrossPipeline,
		input: client.NewCrossInput(
			client.NewPFSInput(dataRepo1, "/*"),
			client.NewPFSInput(dataRepo2, "/*"),
		),
		update: true,
	})
	require.YesError(t, err)
	require.Matches(t, "not authorized", err.Error())
	infoAfter, err = aliceClient.InspectPipeline(aliceCrossPipeline)
	require.NoError(t, err)
	require.Equal(t, infoBefore.Version, infoAfter.Version)

	// alice adds bob as a reader of the second input
	require.NoError(t, aliceClient.ModifyRepoRoleBinding(dataRepo2, bob, []string{auth.RepoReaderRole}))

	// bob can now update alice's to put the second input back
	infoBefore, err = aliceClient.InspectPipeline(aliceCrossPipeline)
	require.NoError(t, err)
	require.NoError(t, createPipeline(createArgs{
		client: bobClient,
		name:   aliceCrossPipeline,
		input: client.NewCrossInput(
			client.NewPFSInput(dataRepo1, "/*"),
			client.NewPFSInput(dataRepo2, "/*"),
		),
		update: true,
	}))
	infoAfter, err = aliceClient.InspectPipeline(aliceCrossPipeline)
	require.NoError(t, err)
	require.NotEqual(t, infoBefore.Version, infoAfter.Version)

	// bob can create a cross-pipeline with both inputs
	require.NoError(t, createPipeline(createArgs{
		client: bobClient,
		name:   bobCrossPipeline,
		input: client.NewCrossInput(
			client.NewPFSInput(dataRepo1, "/*"),
			client.NewPFSInput(dataRepo2, "/*"),
		),
	}))
	require.OneOfEquals(t, bobCrossPipeline, PipelineNames(t, aliceClient))

	// bob can create a union-pipeline with both inputs
	require.NoError(t, createPipeline(createArgs{
		client: bobClient,
		name:   bobUnionPipeline,
		input: client.NewUnionInput(
			client.NewPFSInput(dataRepo1, "/*"),
			client.NewPFSInput(dataRepo2, "/*"),
		),
	}))
	require.OneOfEquals(t, bobUnionPipeline, PipelineNames(t, aliceClient))

}

// TestPipelineRevoke tests revoking the privileges of a pipeline's creator as
// well as revoking the pipeline itself.
//
// When pipelines inherited privileges from their creator, revoking the owner's
// access to the pipeline's inputs would cause pipelines to stop running, but
// now it does not. In general, this should actually be more secure--it used to
// be that any pipeline Bob created could access any repo that Bob could, even
// if the repo was unrelated to the pipeline (making pipelines a powerful
// vector for privilege escalation). Now pipelines are their own principals,
// and they can only read from their inputs and write to their outputs.
//
// Ideally both would be required: if either the pipeline's access to its inputs
// or bob's access to the pipeline's inputs are revoked, the pipeline should
// stop, but for now it's required to revoke the pipeline's access directly
func TestPipelineRevoke(t *testing.T) {
	t.Skip("TestPipelineRevoke is broken")
	if testing.Short() {
		t.Skip("Skipping integration tests in short mode")
	}
	tu.DeleteAll(t)
	defer tu.DeleteAll(t)
	alice, bob := robot(tu.UniqueString("alice")), robot(tu.UniqueString("bob"))
	aliceClient, bobClient := tu.GetAuthenticatedPachClient(t, alice), tu.GetAuthenticatedPachClient(t, bob)

	// alice creates a repo, and adds bob as a reader
	repo := tu.UniqueString(t.Name())
	require.NoError(t, aliceClient.CreateRepo(repo))
	require.NoError(t, aliceClient.ModifyRepoRoleBinding(repo, bob, []string{auth.RepoReaderRole}))
	require.Equal(t,
		buildBindings(alice, auth.RepoOwnerRole, bob, auth.RepoReaderRole), getRepoRoleBinding(t, aliceClient, repo))

	// bob creates a pipeline
	pipeline := tu.UniqueString("bob-pipeline")
	require.NoError(t, bobClient.CreatePipeline(
		pipeline,
		"", // default image: ubuntu:18.04
		[]string{"bash"},
		[]string{"cp /pfs/*/* /pfs/out/"},
		&pps.ParallelismSpec{Constant: 1},
		client.NewPFSInput(repo, "/*"),
		"", // default output branch: master
		false,
	))
	require.Equal(t,
		buildBindings(bob, auth.RepoOwnerRole, pl(pipeline), auth.RepoWriterRole), getRepoRoleBinding(t, bobClient, pipeline))
	// bob adds alice as a reader of the pipeline's output repo, so alice can
	// flush input commits (which requires her to inspect commits in the output)
	// and update the pipeline
	require.NoError(t, bobClient.ModifyRepoRoleBinding(pipeline, alice, []string{auth.RepoWriterRole}))
	require.Equal(t,
		buildBindings(bob, auth.RepoOwnerRole, alice, auth.RepoWriterRole, pl(pipeline), auth.RepoWriterRole),
		getRepoRoleBinding(t, bobClient, pipeline))

	// alice commits to the input repo, and the pipeline runs successfully
	require.NoError(t, aliceClient.PutFile(repo, "master", "/file", strings.NewReader("test")))
	require.NoErrorWithinT(t, 45*time.Second, func() error {
		_, err := bobClient.FlushCommitAll(
			[]*pfs.Commit{client.NewCommit(repo, "master")},
			[]*pfs.Repo{client.NewRepo(pipeline)},
		)
		return err
	})

	// alice removes bob as a reader of her repo, and then commits to the input
	// repo, but bob's pipeline still runs (it has its own principal--it doesn't
	// inherit bob's privileges)
	require.NoError(t, aliceClient.ModifyRepoRoleBinding(repo, bob, []string{}))
	require.Equal(t,
		buildBindings(alice, auth.RepoOwnerRole, pl(pipeline), auth.RepoReaderRole), getRepoRoleBinding(t, aliceClient, repo))
	require.NoError(t, aliceClient.PutFile(repo, "master", "/file", strings.NewReader("test")))
	require.NoErrorWithinT(t, 45*time.Second, func() error {
		_, err := aliceClient.FlushCommitAll(
			[]*pfs.Commit{client.NewCommit(repo, "master")},
			[]*pfs.Repo{client.NewRepo(pipeline)},
		)
		return err
	})

	// alice revokes the pipeline's access to 'repo' directly, and the pipeline
	// stops running
	require.NoError(t, aliceClient.ModifyRepoRoleBinding(repo, pl(pipeline), []string{}))
	require.NoError(t, aliceClient.PutFile(repo, "master", "/file", strings.NewReader("test")))
	doneCh := make(chan struct{})
	go func() {
		defer close(doneCh)
		_, err := aliceClient.FlushCommitAll(
			[]*pfs.Commit{client.NewCommit(repo, "master")},
			[]*pfs.Repo{client.NewRepo(pipeline)},
		)
		require.NoError(t, err)
	}()
	select {
	case <-doneCh:
		t.Fatal("pipeline should not be able to finish with no access")
	case <-time.After(45 * time.Second):
	}

	// alice updates bob's pipline, but the pipeline still doesn't run
	require.NoError(t, aliceClient.CreatePipeline(
		pipeline,
		"", // default image: ubuntu:18.04
		[]string{"bash"},
		[]string{"cp /pfs/*/* /pfs/out/"},
		&pps.ParallelismSpec{Constant: 1},
		client.NewPFSInput(repo, "/*"),
		"", // default output branch: master
		true,
	))
	require.NoError(t, aliceClient.PutFile(repo, "master", "/file", strings.NewReader("test")))
	doneCh = make(chan struct{})
	go func() {
		defer close(doneCh)
		_, err := aliceClient.FlushCommitAll(
			[]*pfs.Commit{client.NewCommit(repo, "master")},
			[]*pfs.Repo{client.NewRepo(pipeline)},
		)
		require.NoError(t, err)
	}()
	select {
	case <-doneCh:
		t.Fatal("pipeline should not be able to finish with no access")
	case <-time.After(45 * time.Second):
	}

	// alice restores the pipeline's access to its input repo, and now the
	// pipeline runs successfully
	require.NoError(t, aliceClient.ModifyRepoRoleBinding(repo, pl(pipeline), []string{auth.RepoReaderRole}))
	require.NoErrorWithinT(t, 45*time.Second, func() error {
		_, err := aliceClient.FlushCommitAll(
			[]*pfs.Commit{client.NewCommit(repo, "master")},
			[]*pfs.Repo{client.NewRepo(pipeline)},
		)
		return err
	})
}

func TestStopAndDeletePipeline(t *testing.T) {
	if testing.Short() {
		t.Skip("Skipping integration tests in short mode")
	}
	tu.DeleteAll(t)
	defer tu.DeleteAll(t)
	alice, bob := robot(tu.UniqueString("alice")), robot(tu.UniqueString("bob"))
	aliceClient, bobClient := tu.GetAuthenticatedPachClient(t, alice), tu.GetAuthenticatedPachClient(t, bob)

	// alice creates a repo
	repo := tu.UniqueString(t.Name())
	require.NoError(t, aliceClient.CreateRepo(repo))
	require.Equal(t, buildBindings(alice, auth.RepoOwnerRole), getRepoRoleBinding(t, aliceClient, repo))

	// alice creates a pipeline
	pipeline := tu.UniqueString("alice-pipeline")
	require.NoError(t, aliceClient.CreatePipeline(
		pipeline,
		"", // default image: ubuntu:18.04
		[]string{"bash"},
		[]string{"cp /pfs/*/* /pfs/out/"},
		&pps.ParallelismSpec{Constant: 1},
		client.NewPFSInput(repo, "/*"),
		"", // default output branch: master
		false,
	))
	// Make sure the input and output repos have non-empty ACLs
	require.Equal(t,
		buildBindings(alice, auth.RepoOwnerRole, pl(pipeline), auth.RepoReaderRole), getRepoRoleBinding(t, aliceClient, repo))
	require.Equal(t,
		buildBindings(alice, auth.RepoOwnerRole, pl(pipeline), auth.RepoWriterRole), getRepoRoleBinding(t, aliceClient, pipeline))

	// alice stops the pipeline (owner of the input and output repos can stop)
	require.NoError(t, aliceClient.StopPipeline(pipeline))

	// Make sure the remaining input and output repos *still* have non-empty ACLs
	require.Equal(t,
		buildBindings(alice, auth.RepoOwnerRole, pl(pipeline), auth.RepoReaderRole), getRepoRoleBinding(t, aliceClient, repo))
	require.Equal(t,
		buildBindings(alice, auth.RepoOwnerRole, pl(pipeline), auth.RepoWriterRole), getRepoRoleBinding(t, aliceClient, pipeline))

	// alice deletes the pipeline (owner of the input and output repos can delete)
	require.NoError(t, aliceClient.DeletePipeline(pipeline, false))
	require.Nil(t, getRepoRoleBinding(t, aliceClient, pipeline).Entries)

	// alice deletes the input repo (make sure the input repo's ACL is gone)
	require.NoError(t, aliceClient.DeleteRepo(repo, false))
	require.Nil(t, getRepoRoleBinding(t, aliceClient, repo).Entries)

	// alice creates another repo
	repo = tu.UniqueString(t.Name())
	require.NoError(t, aliceClient.CreateRepo(repo))
	require.Equal(t, buildBindings(alice, auth.RepoOwnerRole), getRepoRoleBinding(t, aliceClient, repo))

	// alice creates another pipeline
	pipeline = tu.UniqueString("alice-pipeline")
	require.NoError(t, aliceClient.CreatePipeline(
		pipeline,
		"", // default image: ubuntu:18.04
		[]string{"bash"},
		[]string{"cp /pfs/*/* /pfs/out/"},
		&pps.ParallelismSpec{Constant: 1},
		client.NewPFSInput(repo, "/*"),
		"", // default output branch: master
		false,
	))

	// bob can't stop or delete alice's pipeline
	err := bobClient.StopPipeline(pipeline)
	require.YesError(t, err)
	require.Matches(t, "not authorized", err.Error())
	err = bobClient.DeletePipeline(pipeline, false)
	require.YesError(t, err)
	require.Matches(t, "not authorized", err.Error())

	// alice adds bob as a reader of the input repo
	require.NoError(t, aliceClient.ModifyRepoRoleBinding(repo, bob, []string{auth.RepoReaderRole}))
	require.Equal(t,
		buildBindings(alice, auth.RepoOwnerRole, bob, auth.RepoReaderRole, pl(pipeline), auth.RepoReaderRole),
		getRepoRoleBinding(t, aliceClient, repo))

	// bob still can't stop or delete alice's pipeline
	err = bobClient.StopPipeline(pipeline)
	require.YesError(t, err)
	require.Matches(t, "not authorized", err.Error())
	err = bobClient.DeletePipeline(pipeline, false)
	require.YesError(t, err)
	require.Matches(t, "not authorized", err.Error())

	// alice removes bob as a reader of the input repo and adds bob as a writer of
	// the output repo
	require.NoError(t, aliceClient.ModifyRepoRoleBinding(repo, bob, []string{}))

	require.Equal(t,
		buildBindings(alice, auth.RepoOwnerRole, pl(pipeline), auth.RepoReaderRole), getRepoRoleBinding(t, aliceClient, repo))
	require.NoError(t, aliceClient.ModifyRepoRoleBinding(pipeline, bob, []string{auth.RepoWriterRole}))
	require.Equal(t,
		buildBindings(alice, auth.RepoOwnerRole, bob, auth.RepoWriterRole, pl(pipeline), auth.RepoWriterRole),
		getRepoRoleBinding(t, aliceClient, pipeline))

	// bob still can't stop or delete alice's pipeline
	err = bobClient.StopPipeline(pipeline)
	require.YesError(t, err)
	require.Matches(t, "not authorized", err.Error())
	err = bobClient.DeletePipeline(pipeline, false)
	require.YesError(t, err)
	require.Matches(t, "not authorized", err.Error())

	// alice re-adds bob as a reader of the input repo
	require.NoError(t, aliceClient.ModifyRepoRoleBinding(repo, bob, []string{auth.RepoReaderRole}))
	require.Equal(t,
		buildBindings(alice, auth.RepoOwnerRole, bob, auth.RepoReaderRole, pl(pipeline), auth.RepoReaderRole),
		getRepoRoleBinding(t, aliceClient, repo))

	// bob can stop (and start) but not delete alice's pipeline
	err = bobClient.StopPipeline(pipeline)
	require.NoError(t, err)
	err = bobClient.StartPipeline(pipeline)
	require.NoError(t, err)
	err = bobClient.DeletePipeline(pipeline, false)
	require.YesError(t, err)
	require.Matches(t, "not authorized", err.Error())

	// alice adds bob as an owner of the output repo
	require.NoError(t, aliceClient.ModifyRepoRoleBinding(pipeline, bob, []string{auth.RepoOwnerRole}))
	require.Equal(t,
		buildBindings(alice, auth.RepoOwnerRole, bob, auth.RepoOwnerRole, pl(pipeline), auth.RepoWriterRole),
		getRepoRoleBinding(t, aliceClient, pipeline))

	// finally bob can stop and delete alice's pipeline
	err = bobClient.StopPipeline(pipeline)
	require.NoError(t, err)
	err = bobClient.DeletePipeline(pipeline, false)
	require.NoError(t, err)
}

// TestStopJob just confirms that the StopJob API works when auth is on
func TestStopJob(t *testing.T) {
	if testing.Short() {
		t.Skip("Skipping integration tests in short mode")
	}
	tu.DeleteAll(t)
	alice := robot(tu.UniqueString("alice"))
	aliceClient := tu.GetAuthenticatedPachClient(t, alice)

	// alice creates a repo
	repo := tu.UniqueString(t.Name())
	require.NoError(t, aliceClient.CreateRepo(repo))
	require.Equal(t, buildBindings(alice, auth.RepoOwnerRole), getRepoRoleBinding(t, aliceClient, repo))
	err := aliceClient.PutFile(repo, "master", "/file", strings.NewReader("test"))
	require.NoError(t, err)

	// alice creates a pipeline
	pipeline := tu.UniqueString("alice-pipeline")
	require.NoError(t, aliceClient.CreatePipeline(
		pipeline,
		"", // default image: ubuntu:18.04
		[]string{"bash"},
		[]string{"sleep 600"},
		&pps.ParallelismSpec{Constant: 1},
		client.NewPFSInput(repo, "/*"),
		"", // default output branch: master
		false,
	))
	// Make sure the input and output repos have non-empty ACLs
	require.Equal(t,
		buildBindings(alice, auth.RepoOwnerRole, pl(pipeline), auth.RepoReaderRole), getRepoRoleBinding(t, aliceClient, repo))
	require.Equal(t,
		buildBindings(alice, auth.RepoOwnerRole, pl(pipeline), auth.RepoWriterRole), getRepoRoleBinding(t, aliceClient, pipeline))

	// Stop the first job in 'pipeline'
	var jobID string
	require.NoErrorWithinTRetry(t, 30*time.Second, func() error {
		jobs, err := aliceClient.ListJob(pipeline, nil /*inputs*/, nil /*output*/, -1 /*history*/, true /* full */)
		if err != nil {
			return err
		}
		if len(jobs) != 1 {
			return errors.Errorf("expected one job but got %d", len(jobs))
		}
		jobID = jobs[0].Job.ID
		return nil
	})

	require.NoError(t, aliceClient.StopJob(jobID))
	require.NoErrorWithinTRetry(t, 30*time.Second, func() error {
		pji, err := aliceClient.InspectJob(jobID, false)
		if err != nil {
			return errors.Wrapf(err, "could not inspect job %q", jobID)
		}
		if pji.State != pps.JobState_JOB_KILLED {
			return errors.Errorf("expected job %q to be in JOB_KILLED but was in %s", jobID, pji.State.String())
		}
		return nil
	})
}

// Test ListRepo checks that the auth information returned by ListRepo and
// InspectRepo is correct.
// TODO(msteffen): This should maybe go in pachyderm_test, since ListRepo isn't
// an auth API call
func TestListAndInspectRepo(t *testing.T) {
	if testing.Short() {
		t.Skip("Skipping integration tests in short mode")
	}
	tu.DeleteAll(t)
	defer tu.DeleteAll(t)
	alice, bob := robot(tu.UniqueString("alice")), robot(tu.UniqueString("bob"))
	aliceClient, bobClient := tu.GetAuthenticatedPachClient(t, alice), tu.GetAuthenticatedPachClient(t, bob)

	// alice creates a repo and makes Bob a writer
	repoWriter := tu.UniqueString(t.Name())
	require.NoError(t, aliceClient.CreateRepo(repoWriter))
	require.NoError(t, aliceClient.ModifyRepoRoleBinding(repoWriter, bob, []string{auth.RepoWriterRole}))
	require.Equal(t,
		buildBindings(alice, auth.RepoOwnerRole, bob, auth.RepoWriterRole), getRepoRoleBinding(t, aliceClient, repoWriter))

	// alice creates a repo and makes Bob a reader
	repoReader := tu.UniqueString(t.Name())
	require.NoError(t, aliceClient.CreateRepo(repoReader))
	require.NoError(t, aliceClient.ModifyRepoRoleBinding(repoReader, bob, []string{auth.RepoReaderRole}))
	require.Equal(t,
		buildBindings(alice, auth.RepoOwnerRole, bob, auth.RepoReaderRole), getRepoRoleBinding(t, aliceClient, repoReader))

	// alice creates a repo and gives Bob no access privileges
	repoNone := tu.UniqueString(t.Name())
	require.NoError(t, aliceClient.CreateRepo(repoNone))
	require.Equal(t,
		buildBindings(alice, auth.RepoOwnerRole), getRepoRoleBinding(t, aliceClient, repoNone))

	// bob creates a repo
	repoOwner := tu.UniqueString(t.Name())
	require.NoError(t, bobClient.CreateRepo(repoOwner))
	require.Equal(t, buildBindings(bob, auth.RepoOwnerRole), getRepoRoleBinding(t, bobClient, repoOwner))

	// Bob calls ListRepo, and the response must indicate the correct access scope
	// for each repo (because other tests have run, we may see repos besides the
	// above. Bob's access to those should be NONE
	listResp, err := bobClient.PfsAPIClient.ListRepo(bobClient.Ctx(),
		&pfs.ListRepoRequest{})
	require.NoError(t, err)
	expectedPermissions := map[string][]auth.Permission{
		repoOwner: []auth.Permission{
			auth.Permission_REPO_READ,
			auth.Permission_REPO_WRITE,
			auth.Permission_REPO_MODIFY_BINDINGS,
			auth.Permission_REPO_DELETE,
			auth.Permission_REPO_INSPECT_COMMIT,
			auth.Permission_REPO_LIST_COMMIT,
			auth.Permission_REPO_DELETE_COMMIT,
			auth.Permission_REPO_CREATE_BRANCH,
			auth.Permission_REPO_LIST_BRANCH,
			auth.Permission_REPO_DELETE_BRANCH,
			auth.Permission_REPO_LIST_FILE,
			auth.Permission_REPO_ADD_PIPELINE_READER,
			auth.Permission_REPO_REMOVE_PIPELINE_READER,
			auth.Permission_REPO_ADD_PIPELINE_WRITER,
			auth.Permission_REPO_INSPECT_FILE,
			auth.Permission_PIPELINE_LIST_JOB,
		},
		repoWriter: []auth.Permission{
			auth.Permission_REPO_READ,
			auth.Permission_REPO_WRITE,
			auth.Permission_REPO_INSPECT_COMMIT,
			auth.Permission_REPO_LIST_COMMIT,
			auth.Permission_REPO_DELETE_COMMIT,
			auth.Permission_REPO_CREATE_BRANCH,
			auth.Permission_REPO_LIST_BRANCH,
			auth.Permission_REPO_DELETE_BRANCH,
			auth.Permission_REPO_LIST_FILE,
			auth.Permission_REPO_ADD_PIPELINE_READER,
			auth.Permission_REPO_REMOVE_PIPELINE_READER,
			auth.Permission_REPO_ADD_PIPELINE_WRITER,
			auth.Permission_REPO_INSPECT_FILE,
			auth.Permission_PIPELINE_LIST_JOB,
		},
		repoReader: []auth.Permission{
			auth.Permission_REPO_READ,
			auth.Permission_REPO_INSPECT_COMMIT,
			auth.Permission_REPO_LIST_COMMIT,
			auth.Permission_REPO_LIST_BRANCH,
			auth.Permission_REPO_LIST_FILE,
			auth.Permission_REPO_ADD_PIPELINE_READER,
			auth.Permission_REPO_REMOVE_PIPELINE_READER,
			auth.Permission_REPO_INSPECT_FILE,
			auth.Permission_PIPELINE_LIST_JOB,
		},
	}
	for _, info := range listResp.RepoInfo {
		require.ElementsEqual(t, expectedPermissions[info.Repo.Name], info.AuthInfo.Permissions)
	}

	for _, name := range []string{repoOwner, repoWriter, repoReader, repoNone} {
		inspectResp, err := bobClient.PfsAPIClient.InspectRepo(bobClient.Ctx(),
			&pfs.InspectRepoRequest{
				Repo: &pfs.Repo{Name: name},
			})
		require.NoError(t, err)
		require.ElementsEqual(t, expectedPermissions[name], inspectResp.AuthInfo.Permissions)
	}
}

// TestGetPermissions tests that GetPermissions and GetPermissionsForPrincipal work for repos and the cluster itself
func TestGetPermissions(t *testing.T) {
	if testing.Short() {
		t.Skip("Skipping integration tests in short mode")
	}
	tu.DeleteAll(t)
	defer tu.DeleteAll(t)
	alice, bob := robot(tu.UniqueString("alice")), robot(tu.UniqueString("bob"))
	aliceClient, rootClient := tu.GetAuthenticatedPachClient(t, alice), tu.GetAuthenticatedPachClient(t, auth.RootUser)

	// alice creates a repo and makes Bob a writer
	repo := tu.UniqueString(t.Name())
	require.NoError(t, aliceClient.CreateRepo(repo))
	require.NoError(t, aliceClient.ModifyRepoRoleBinding(repo, bob, []string{auth.RepoWriterRole}))

	// alice can get her own permissions on the cluster (none) and on the repo (repoOwner)
	permissions, err := aliceClient.GetPermissions(aliceClient.Ctx(), &auth.GetPermissionsRequest{Resource: &auth.Resource{Type: auth.ResourceType_CLUSTER}})
	require.NoError(t, err)
	require.Nil(t, permissions.Roles)

	permissions, err = aliceClient.GetPermissions(aliceClient.Ctx(), &auth.GetPermissionsRequest{Resource: &auth.Resource{Type: auth.ResourceType_REPO, Name: repo}})
	require.NoError(t, err)
	require.Equal(t, []string{"repoOwner"}, permissions.Roles)

	// the root user can get bob's permissions
	permissions, err = rootClient.GetPermissionsForPrincipal(rootClient.Ctx(), &auth.GetPermissionsForPrincipalRequest{Resource: &auth.Resource{Type: auth.ResourceType_CLUSTER}, Principal: bob})
	require.NoError(t, err)
	require.Nil(t, permissions.Roles)

	permissions, err = rootClient.GetPermissionsForPrincipal(rootClient.Ctx(), &auth.GetPermissionsForPrincipalRequest{Resource: &auth.Resource{Type: auth.ResourceType_REPO, Name: repo}, Principal: bob})
	require.NoError(t, err)
	require.Equal(t, []string{"repoWriter"}, permissions.Roles)

	// alice cannot get bob's permissions
	_, err = aliceClient.GetPermissionsForPrincipal(aliceClient.Ctx(), &auth.GetPermissionsForPrincipalRequest{Resource: &auth.Resource{Type: auth.ResourceType_CLUSTER}, Principal: bob})
	require.YesError(t, err)
	require.Matches(t, "is not authorized to perform this operation - needs permissions", err.Error())

	_, err = aliceClient.GetPermissionsForPrincipal(aliceClient.Ctx(), &auth.GetPermissionsForPrincipalRequest{Resource: &auth.Resource{Type: auth.ResourceType_REPO, Name: repo}, Principal: bob})
	require.YesError(t, err)
	require.Matches(t, "is not authorized to perform this operation - needs permissions", err.Error())
}

func TestUnprivilegedUserCannotMakeSelfOwner(t *testing.T) {
	if testing.Short() {
		t.Skip("Skipping integration tests in short mode")
	}
	tu.DeleteAll(t)
	defer tu.DeleteAll(t)
	alice, bob := robot(tu.UniqueString("alice")), robot(tu.UniqueString("bob"))
	aliceClient, bobClient := tu.GetAuthenticatedPachClient(t, alice), tu.GetAuthenticatedPachClient(t, bob)

	// alice creates a repo
	repo := tu.UniqueString(t.Name())
	require.NoError(t, aliceClient.CreateRepo(repo))
	require.Equal(t,
		buildBindings(alice, auth.RepoOwnerRole), getRepoRoleBinding(t, aliceClient, repo))

	// bob calls SetScope(bob, OWNER) on alice's repo. This should fail
	err := bobClient.ModifyRepoRoleBinding(repo, bob, []string{auth.RepoOwnerRole})
	require.YesError(t, err)
	// make sure ACL wasn't updated
	require.Equal(t, buildBindings(alice, auth.RepoOwnerRole), getRepoRoleBinding(t, aliceClient, repo))
}

// TestListRepoNotLoggedInError makes sure that if a user isn't logged in, and
// they call ListRepo(), they get an error.
func TestListRepoNotLoggedInError(t *testing.T) {
	if testing.Short() {
		t.Skip("Skipping integration tests in short mode")
	}
	tu.DeleteAll(t)
	defer tu.DeleteAll(t)
	alice := robot(tu.UniqueString("alice"))
	aliceClient, anonClient := tu.GetAuthenticatedPachClient(t, alice), tu.GetUnauthenticatedPachClient(t)

	// alice creates a repo
	repo := tu.UniqueString(t.Name())
	require.NoError(t, aliceClient.CreateRepo(repo))
	require.Equal(t,
		buildBindings(alice, auth.RepoOwnerRole), getRepoRoleBinding(t, aliceClient, repo))

	// Anon (non-logged-in user) calls ListRepo, and must receive an error
	_, err := anonClient.PfsAPIClient.ListRepo(anonClient.Ctx(),
		&pfs.ListRepoRequest{})
	require.YesError(t, err)
	require.Matches(t, "no authentication token", err.Error())
}

// TestListRepoNoAuthInfoIfDeactivated tests that if auth isn't activated, then
// ListRepo returns RepoInfos where AuthInfo isn't set (i.e. is nil)
func TestListRepoNoAuthInfoIfDeactivated(t *testing.T) {
	if testing.Short() {
		t.Skip("Skipping integration tests in short mode")
	}
	tu.DeleteAll(t)
	defer tu.DeleteAll(t)
	// Dont't run this test in parallel, since it deactivates the auth system
	// globally, so any tests running concurrently will fail
	alice, bob := robot(tu.UniqueString("alice")), robot(tu.UniqueString("bob"))
	aliceClient, bobClient := tu.GetAuthenticatedPachClient(t, alice), tu.GetAuthenticatedPachClient(t, bob)
	adminClient := tu.GetAuthenticatedPachClient(t, auth.RootUser)

	// alice creates a repo
	repo := tu.UniqueString(t.Name())
	require.NoError(t, aliceClient.CreateRepo(repo))

	// bob calls ListRepo, but has NONE access to all repos
	infos, err := bobClient.ListRepo()
	require.NoError(t, err)
	for _, info := range infos {
		require.Nil(t, info.AuthInfo.Permissions)
	}

	// Deactivate auth
	_, err = adminClient.Deactivate(adminClient.Ctx(), &auth.DeactivateRequest{})
	require.NoError(t, err)

	// Wait for auth to be deactivated
	require.NoError(t, backoff.Retry(func() error {
		_, err := aliceClient.WhoAmI(aliceClient.Ctx(), &auth.WhoAmIRequest{})
		if err != nil && auth.IsErrNotActivated(err) {
			return nil // WhoAmI should fail when auth is deactivated
		}
		return errors.New("auth is not yet deactivated")
	}, backoff.NewTestingBackOff()))

	// bob calls ListRepo, now AuthInfo isn't set anywhere
	infos, err = bobClient.ListRepo()
	require.NoError(t, err)
	for _, info := range infos {
		require.Nil(t, info.AuthInfo)
	}
}

// TestCreateRepoAlreadyExistsError tests that creating a repo that already
// exists gives you an error to that effect, even when auth is already
// activated (rather than "access denied")
func TestCreateRepoAlreadyExistsError(t *testing.T) {
	if testing.Short() {
		t.Skip("Skipping integration tests in short mode")
	}
	tu.DeleteAll(t)
	defer tu.DeleteAll(t)
	alice, bob := robot(tu.UniqueString("alice")), robot(tu.UniqueString("bob"))
	aliceClient, bobClient := tu.GetAuthenticatedPachClient(t, alice), tu.GetAuthenticatedPachClient(t, bob)

	// alice creates a repo
	repo := tu.UniqueString(t.Name())
	require.NoError(t, aliceClient.CreateRepo(repo))

	// bob creates the same repo, and should get an error to the effect that the
	// repo already exists (rather than "access denied")
	err := bobClient.CreateRepo(repo)
	require.YesError(t, err)
	require.Matches(t, "already exists", err.Error())
}

// TestCreateRepoNotLoggedInError makes sure that if a user isn't logged in, and
// they call CreateRepo(), they get an error.
func TestCreateRepoNotLoggedInError(t *testing.T) {
	if testing.Short() {
		t.Skip("Skipping integration tests in short mode")
	}
	tu.DeleteAll(t)
	defer tu.DeleteAll(t)
	tu.ActivateAuth(t)
	anonClient := tu.GetUnauthenticatedPachClient(t)

	// anonClient tries and fails to create a repo
	repo := tu.UniqueString(t.Name())
	err := anonClient.CreateRepo(repo)
	require.YesError(t, err)
	require.Matches(t, "no authentication token", err.Error())
}

// Creating a pipeline when the output repo already exists gives is allowed
// (assuming write permission)
// this used to return a specific error regardless of permissions, in contrast
// to the auth-disabled behavior
func TestCreatePipelineRepoAlreadyExistsPermissions(t *testing.T) {
	if testing.Short() {
		t.Skip("Skipping integration tests in short mode")
	}
	tu.DeleteAll(t)
	defer tu.DeleteAll(t)
	alice, bob := robot(tu.UniqueString("alice")), robot(tu.UniqueString("bob"))
	aliceClient, bobClient := tu.GetAuthenticatedPachClient(t, alice), tu.GetAuthenticatedPachClient(t, bob)

	// alice creates a repo
	inputRepo := tu.UniqueString(t.Name())
	require.NoError(t, aliceClient.CreateRepo(inputRepo))
	require.NoError(t, aliceClient.ModifyRepoRoleBinding(inputRepo, bob, []string{auth.RepoReaderRole}))
	pipeline := tu.UniqueString("pipeline")
	require.NoError(t, aliceClient.CreateRepo(pipeline))

	// bob creates a pipeline, and should get an "access denied" error
	err := bobClient.CreatePipeline(
		pipeline,
		"", // default image: ubuntu:18.04
		[]string{"bash"},
		[]string{"cp /pfs/*/* /pfs/out/"},
		&pps.ParallelismSpec{Constant: 1},
		client.NewPFSInput(inputRepo, "/*"),
		"",    // default output branch: master
		false, // Don't update -- we want an error
	)
	require.YesError(t, err)
	require.Matches(t, "not authorized", err.Error())

	// alice gives bob writer scope on pipeline output repo
	require.NoError(t, aliceClient.ModifyRepoRoleBinding(pipeline, bob, []string{auth.RepoWriterRole}))
	require.NoError(t, bobClient.CreatePipeline(
		pipeline,
		"", // default image: ubuntu:16.04
		[]string{"bash"},
		[]string{"cp /pfs/*/* /pfs/out/"},
		&pps.ParallelismSpec{Constant: 1},
		client.NewPFSInput(inputRepo, "/*"),
		"",    // default output branch: master
		false, // Don't update -- we want an error
	))
}

// TestAuthorizedEveryone tests that Authorized(user, repo, NONE) tests that the
// `allClusterUsers` binding  for an ACL sets the minimum authorized scope
func TestAuthorizedEveryone(t *testing.T) {
	if testing.Short() {
		t.Skip("Skipping integration tests in short mode")
	}
	tu.DeleteAll(t)
	defer tu.DeleteAll(t)

	alice, bob := robot(tu.UniqueString("alice")), robot(tu.UniqueString("bob"))
	aliceClient, bobClient := tu.GetAuthenticatedPachClient(t, alice), tu.GetAuthenticatedPachClient(t, bob)

	// alice creates a repo
	repo := tu.UniqueString(t.Name())
	require.NoError(t, aliceClient.CreateRepo(repo))

	// alice is authorized as `OWNER`
	resp, err := aliceClient.Authorize(aliceClient.Ctx(), &auth.AuthorizeRequest{
		Resource: &auth.Resource{Type: auth.ResourceType_REPO, Name: repo},
		Permissions: []auth.Permission{
			auth.Permission_REPO_MODIFY_BINDINGS,
			auth.Permission_REPO_WRITE,
			auth.Permission_REPO_READ,
		},
	})
	require.NoError(t, err)
	require.True(t, resp.Authorized)

	// bob is not authorized
	resp, err = bobClient.Authorize(bobClient.Ctx(), &auth.AuthorizeRequest{
		Resource: &auth.Resource{Type: auth.ResourceType_REPO, Name: repo},
		Permissions: []auth.Permission{
			auth.Permission_REPO_READ,
		},
	})
	require.NoError(t, err)
	require.False(t, resp.Authorized)

	// alice grants everybody WRITER access
	require.NoError(t, aliceClient.ModifyRepoRoleBinding(repo, "allClusterUsers", []string{auth.RepoWriterRole}))

	// alice is still authorized as `OWNER`
	resp, err = aliceClient.Authorize(aliceClient.Ctx(), &auth.AuthorizeRequest{
		Resource: &auth.Resource{Type: auth.ResourceType_REPO, Name: repo},
		Permissions: []auth.Permission{
			auth.Permission_REPO_MODIFY_BINDINGS,
			auth.Permission_REPO_WRITE,
			auth.Permission_REPO_READ,
		},
	})
	require.NoError(t, err)
	require.True(t, resp.Authorized)

	// bob is now authorized as WRITER
	resp, err = bobClient.Authorize(bobClient.Ctx(), &auth.AuthorizeRequest{
		Resource: &auth.Resource{Type: auth.ResourceType_REPO, Name: repo},
		Permissions: []auth.Permission{
			auth.Permission_REPO_WRITE,
			auth.Permission_REPO_READ,
		},
	})
	require.NoError(t, err)
	require.True(t, resp.Authorized)
}

// TestDeleteAll tests that you must be a cluster admin to call DeleteAll
func TestDeleteAll(t *testing.T) {
	if testing.Short() {
		t.Skip("Skipping integration tests in short mode")
	}
	tu.DeleteAll(t)
	defer tu.DeleteAll(t)

	alice := robot(tu.UniqueString("alice"))
	aliceClient, adminClient := tu.GetAuthenticatedPachClient(t, alice), tu.GetAuthenticatedPachClient(t, auth.RootUser)

	// alice creates a repo
	repo := tu.UniqueString(t.Name())
	require.NoError(t, adminClient.CreateRepo(repo))

	// alice calls DeleteAll, but it fails
	err := aliceClient.DeleteAll()
	require.YesError(t, err)
	require.Matches(t, "not authorized", err.Error())

	// admin makes alice an fs admin
	require.NoError(t, adminClient.ModifyClusterRoleBinding(alice, []string{auth.RepoOwnerRole}))

	// wait until alice shows up in admin list
	resp, err := aliceClient.GetClusterRoleBinding()
	require.NoError(t, err)
	require.Equal(t, buildClusterBindings(alice, auth.RepoOwnerRole), resp)

	// alice calls DeleteAll but it fails because she's only an fs admin
	err = aliceClient.DeleteAll()
	require.YesError(t, err)
	require.Matches(t, "not authorized", err.Error())

	// admin calls DeleteAll and succeeds
	require.NoError(t, adminClient.DeleteAll())
}

// TestListDatum tests that you must have READER access to all of job's
// input repos to call ListDatum on that job
func TestListDatum(t *testing.T) {
	if testing.Short() {
		t.Skip("Skipping integration tests in short mode")
	}
	tu.DeleteAll(t)
	defer tu.DeleteAll(t)
	alice, bob := robot(tu.UniqueString("alice")), robot(tu.UniqueString("bob"))
	aliceClient, bobClient := tu.GetAuthenticatedPachClient(t, alice), tu.GetAuthenticatedPachClient(t, bob)

	// alice creates a repo
	repoA := tu.UniqueString(t.Name())
	require.NoError(t, aliceClient.CreateRepo(repoA))
	repoB := tu.UniqueString(t.Name())
	require.NoError(t, aliceClient.CreateRepo(repoB))

	// alice creates a pipeline
	pipeline := tu.UniqueString("alice-pipeline")
	require.NoError(t, aliceClient.CreatePipeline(
		pipeline,
		"", // default image: ubuntu:18.04
		[]string{"bash"},
		[]string{"ls /pfs/*/*; cp /pfs/*/* /pfs/out/"},
		&pps.ParallelismSpec{Constant: 1},
		client.NewCrossInput(
			client.NewPFSInput(repoA, "/*"),
			client.NewPFSInput(repoB, "/*"),
		),
		"", // default output branch: master
		false,
	))

	// alice commits to the input repos, and the pipeline runs successfully
	for i, repo := range []string{repoA, repoB} {
		var err error
		file := fmt.Sprintf("/file%d", i+1)
		err = aliceClient.PutFile(repo, "master", file, strings.NewReader("test"))
		require.NoError(t, err)
	}
	require.NoErrorWithinT(t, 45*time.Second, func() error {
		_, err := aliceClient.FlushCommitAll(
			[]*pfs.Commit{client.NewCommit(repoB, "master")},
			[]*pfs.Repo{client.NewRepo(pipeline)},
		)
		return err
	})
	jobs, err := aliceClient.ListJob(pipeline, nil /*inputs*/, nil /*output*/, -1 /*history*/, true /* full */)
	require.NoError(t, err)
	require.Equal(t, 2, len(jobs))
	jobID := jobs[0].Job.ID

	// bob cannot call ListDatum
	_, err = bobClient.ListDatumAll(jobID)
	require.YesError(t, err)
	require.True(t, auth.IsErrNotAuthorized(err), err.Error())

	// alice adds bob to repoA, but bob still can't call GetLogs
	require.NoError(t, aliceClient.ModifyRepoRoleBinding(repoA, bob, []string{auth.RepoReaderRole}))
	_, err = bobClient.ListDatumAll(jobID)
	require.YesError(t, err)
	require.True(t, auth.IsErrNotAuthorized(err), err.Error())

	// alice removes bob from repoA and adds bob to repoB, but bob still can't
	// call ListDatum
	require.NoError(t, aliceClient.ModifyRepoRoleBinding(repoA, bob, []string{}))
	require.NoError(t, aliceClient.ModifyRepoRoleBinding(repoB, bob, []string{auth.RepoReaderRole}))
	_, err = bobClient.ListDatumAll(jobID)
	require.YesError(t, err)
	require.True(t, auth.IsErrNotAuthorized(err), err.Error())

	// alice adds bob to repoA, and now bob can call ListDatum
	require.NoError(t, aliceClient.ModifyRepoRoleBinding(repoA, bob, []string{auth.RepoReaderRole}))
	_, err = bobClient.ListDatumAll(jobID)
	require.YesError(t, err)
	require.True(t, auth.IsErrNotAuthorized(err), err.Error())

	// Finally, alice adds bob to the output repo, and now bob can call ListDatum
	require.NoError(t, aliceClient.ModifyRepoRoleBinding(pipeline, bob, []string{auth.RepoReaderRole}))
	dis, err := bobClient.ListDatumAll(jobID)
	require.NoError(t, err)
	files := make(map[string]struct{})
	for _, di := range dis {
		for _, f := range di.Data {
			files[path.Base(f.File.Path)] = struct{}{}
		}
	}
	require.Equal(t, map[string]struct{}{
		"file1": struct{}{},
		"file2": struct{}{},
	}, files)
}

// TestListJob tests that you must have READER access to a pipeline's output
// repo to call ListJob on that pipeline, but a blank ListJob always succeeds
// (but doesn't return a given job if you don't have access to the job's output
// repo)
func TestListJob(t *testing.T) {
	if testing.Short() {
		t.Skip("Skipping integration tests in short mode")
	}
	tu.DeleteAll(t)
	defer tu.DeleteAll(t)
	alice, bob := robot(tu.UniqueString("alice")), robot(tu.UniqueString("bob"))
	aliceClient, bobClient := tu.GetAuthenticatedPachClient(t, alice), tu.GetAuthenticatedPachClient(t, bob)

	// alice creates a repo
	repo := tu.UniqueString(t.Name())
	require.NoError(t, aliceClient.CreateRepo(repo))

	// alice creates a pipeline
	pipeline := tu.UniqueString("alice-pipeline")
	require.NoError(t, aliceClient.CreatePipeline(
		pipeline,
		"", // default image: ubuntu:18.04
		[]string{"bash"},
		[]string{"ls /pfs/*/*; cp /pfs/*/* /pfs/out/"},
		&pps.ParallelismSpec{Constant: 1},
		client.NewPFSInput(repo, "/*"),
		"", // default output branch: master
		false,
	))

	// alice commits to the input repos, and the pipeline runs successfully
	var err error
	err = aliceClient.PutFile(repo, "master", "/file", strings.NewReader("test"))
	require.NoError(t, err)
	require.NoErrorWithinT(t, 60*time.Second, func() error {
		_, err := aliceClient.FlushCommitAll(
			[]*pfs.Commit{client.NewCommit(repo, "master")},
			[]*pfs.Repo{client.NewRepo(pipeline)},
		)
		return err
	})
	jobs, err := aliceClient.ListJob(pipeline, nil /*inputs*/, nil /*output*/, -1 /*history*/, true)
	require.NoError(t, err)
	require.Equal(t, 1, len(jobs))
	jobID := jobs[0].Job.ID

	// bob cannot call ListJob on 'pipeline'
	_, err = bobClient.ListJob(pipeline, nil, nil, -1 /*history*/, true)
	require.YesError(t, err)
	require.True(t, auth.IsErrNotAuthorized(err), err.Error())
	// bob can call blank ListJob, but gets no results
	jobs, err = bobClient.ListJob("", nil, nil, -1 /*history*/, true)
	require.NoError(t, err)
	require.Equal(t, 0, len(jobs))

	// alice adds bob to repo, but bob still can't call ListJob on 'pipeline' or
	// get any output
	require.NoError(t, aliceClient.ModifyRepoRoleBinding(repo, bob, []string{auth.RepoReaderRole}))
	_, err = bobClient.ListJob(pipeline, nil, nil, -1 /*history*/, true)
	require.YesError(t, err)
	require.True(t, auth.IsErrNotAuthorized(err), err.Error())
	jobs, err = bobClient.ListJob("", nil, nil, -1 /*history*/, true)
	require.NoError(t, err)
	require.Equal(t, 0, len(jobs))

	// alice removes bob from repo and adds bob to 'pipeline', and now bob can
	// call listJob on 'pipeline', and gets results back from blank listJob
	require.NoError(t, aliceClient.ModifyRepoRoleBinding(repo, bob, []string{}))
	err = aliceClient.ModifyRepoRoleBinding(pipeline, bob, []string{auth.RepoReaderRole})
	require.NoError(t, err)
	jobs, err = bobClient.ListJob(pipeline, nil, nil, -1 /*history*/, true)
	require.NoError(t, err)
	require.Equal(t, 1, len(jobs))
	require.Equal(t, jobID, jobs[0].Job.ID)
	jobs, err = bobClient.ListJob("", nil, nil, -1 /*history*/, true)
	require.NoError(t, err)
	require.Equal(t, 1, len(jobs))
	require.Equal(t, jobID, jobs[0].Job.ID)
}

// TestInspectDatum tests InspectDatum runs even when auth is activated
func TestInspectDatum(t *testing.T) {
	if testing.Short() {
		t.Skip("Skipping integration tests in short mode")
	}
	tu.DeleteAll(t)
	defer tu.DeleteAll(t)
	alice := robot(tu.UniqueString("alice"))
	aliceClient := tu.GetAuthenticatedPachClient(t, alice)

	// alice creates a repo
	repo := tu.UniqueString(t.Name())
	require.NoError(t, aliceClient.CreateRepo(repo))

	// alice creates a pipeline (we must enable stats for InspectDatum, which
	// means calling the grpc client function directly)
	pipeline := tu.UniqueString("alice-pipeline")
	_, err := aliceClient.PpsAPIClient.CreatePipeline(aliceClient.Ctx(),
		&pps.CreatePipelineRequest{
			Pipeline: &pps.Pipeline{Name: pipeline},
			Transform: &pps.Transform{
				Cmd:   []string{"bash"},
				Stdin: []string{"cp /pfs/*/* /pfs/out/"},
			},
			ParallelismSpec: &pps.ParallelismSpec{Constant: 1},
			Input:           client.NewPFSInput(repo, "/*"),
			EnableStats:     true,
		})
	require.NoError(t, err)

	// alice commits to the input repo, and the pipeline runs successfully
	err = aliceClient.PutFile(repo, "master", "/file", strings.NewReader("test"))
	require.NoError(t, err)
	require.NoErrorWithinT(t, 60*time.Second, func() error {
		_, err := aliceClient.FlushCommitAll(
			[]*pfs.Commit{client.NewCommit(repo, "master")},
			[]*pfs.Repo{client.NewRepo(pipeline)},
		)
		return err
	})
	jobs, err := aliceClient.ListJob(pipeline, nil /*inputs*/, nil /*output*/, -1 /*history*/, true)
	require.NoError(t, err)
	require.Equal(t, 1, len(jobs))
	jobID := jobs[0].Job.ID

	// ListDatum seems like it may return inconsistent results, so sleep until
	// the /stats branch is written
	// TODO(msteffen): verify if this is true, and if so, why
	time.Sleep(5 * time.Second)
	dis, err := aliceClient.ListDatumAll(jobID)
	require.NoError(t, err)
	require.NoErrorWithinT(t, 60*time.Second, func() error {
		for _, di := range dis {
			if _, err := aliceClient.InspectDatum(jobID, di.Datum.ID); err != nil {
				continue
			}
		}
		return nil
	})
}

// TODO: Make logs work with V2.
// TestGetLogs tests that you must have READER access to all of a job's input
// repos and READER access to its output repo to call GetLogs()
<<<<<<< HEAD
func TestGetLogs(t *testing.T) {
	if testing.Short() {
		t.Skip("Skipping integration tests in short mode")
	}
	tu.DeleteAll(t)
	defer tu.DeleteAll(t)
	alice, bob := tu.UniqueString("alice"), tu.UniqueString("bob")
	aliceClient, bobClient := tu.GetAuthenticatedPachClient(t, alice), tu.GetAuthenticatedPachClient(t, bob)

	// alice creates a repo
	repo := tu.UniqueString(t.Name())
	require.NoError(t, aliceClient.CreateRepo(repo))

	// alice creates a pipeline
	pipeline := tu.UniqueString("pipeline")
	require.NoError(t, aliceClient.CreatePipeline(
		pipeline,
		"", // default image: ubuntu:18.04
		[]string{"bash"},
		[]string{"cp /pfs/*/* /pfs/out/"},
		&pps.ParallelismSpec{Constant: 1},
		client.NewPFSInput(repo, "/*"),
		"", // default output branch: master
		false,
	))

	// alice commits to the input repos, and the pipeline runs successfully
	_, err := aliceClient.PutFile(repo, "master", "/file1", strings.NewReader("test"))
	require.NoError(t, err)
	commitIter, err := aliceClient.FlushCommit(
		[]*pfs.Commit{client.NewCommit(repo, "master")},
		[]*pfs.Repo{client.NewRepo(pipeline)},
	)
	require.NoError(t, err)
	require.NoErrorWithinT(t, 60*time.Second, func() error {
		_, err := commitIter.Next()
		return err
	})

	// bob cannot call GetLogs
	iter := bobClient.GetLogs(pipeline, "", nil, "", false, false, 0)
	require.False(t, iter.Next())
	require.YesError(t, iter.Err())
	require.True(t, auth.IsErrNotAuthorized(iter.Err()), iter.Err().Error())

	// bob also can't call GetLogs for the master process
	iter = bobClient.GetLogs(pipeline, "", nil, "", true, false, 0)
	require.False(t, iter.Next())
	require.YesError(t, iter.Err())
	require.True(t, auth.IsErrNotAuthorized(iter.Err()), iter.Err().Error())

	// alice adds bob to the input repo, but bob still can't call GetLogs
	aliceClient.SetScope(aliceClient.Ctx(), &auth.SetScopeRequest{
		Username: bob,
		Scope:    auth.Scope_READER,
		Repo:     repo,
	})
	iter = bobClient.GetLogs(pipeline, "", nil, "", false, false, 0)
	require.False(t, iter.Next())
	require.YesError(t, iter.Err())
	require.True(t, auth.IsErrNotAuthorized(iter.Err()), iter.Err().Error())

	// alice removes bob from the input repo and adds bob to the output repo, but
	// bob still can't call GetLogs
	aliceClient.SetScope(aliceClient.Ctx(), &auth.SetScopeRequest{
		Username: bob,
		Scope:    auth.Scope_NONE,
		Repo:     repo,
	})
	aliceClient.SetScope(aliceClient.Ctx(), &auth.SetScopeRequest{
		Username: bob,
		Scope:    auth.Scope_READER,
		Repo:     pipeline,
	})
	iter = bobClient.GetLogs(pipeline, "", nil, "", false, false, 0)
	require.False(t, iter.Next())
	require.YesError(t, iter.Err())
	require.True(t, auth.IsErrNotAuthorized(iter.Err()), iter.Err().Error())

	// alice adds bob to the output repo, and now bob can call GetLogs
	aliceClient.SetScope(aliceClient.Ctx(), &auth.SetScopeRequest{
		Username: bob,
		Scope:    auth.Scope_READER,
		Repo:     repo,
	})
	iter = bobClient.GetLogs(pipeline, "", nil, "", false, false, 0)
	iter.Next()
	require.NoError(t, iter.Err())

	// bob can also call GetLogs for the master process
	iter = bobClient.GetLogs(pipeline, "", nil, "", true, false, 0)
	iter.Next()
	require.NoError(t, iter.Err())
}

// TestGetLogsFromStats tests that GetLogs still works even when stats are
// enabled
func TestGetLogsFromStats(t *testing.T) {
	if testing.Short() {
		t.Skip("Skipping integration tests in short mode")
	}
	tu.DeleteAll(t)
	defer tu.DeleteAll(t)
	alice := tu.UniqueString("alice")
	aliceClient := tu.GetAuthenticatedPachClient(t, alice)

	// alice creates a repo
	repo := tu.UniqueString(t.Name())
	require.NoError(t, aliceClient.CreateRepo(repo))

	// alice creates a pipeline (we must enable stats for InspectDatum, which
	// means calling the grpc client function directly)
	pipeline := tu.UniqueString("alice")
	_, err := aliceClient.PpsAPIClient.CreatePipeline(aliceClient.Ctx(),
		&pps.CreatePipelineRequest{
			Pipeline: &pps.Pipeline{Name: pipeline},
			Transform: &pps.Transform{
				Cmd:   []string{"bash"},
				Stdin: []string{"cp /pfs/*/* /pfs/out/"},
			},
			ParallelismSpec: &pps.ParallelismSpec{Constant: 1},
			Input:           client.NewPFSInput(repo, "/*"),
			EnableStats:     true,
		})
	require.NoError(t, err)

	// alice commits to the input repo, and the pipeline runs successfully
	_, err = aliceClient.PutFile(repo, "master", "/file1", strings.NewReader("test"))
	require.NoError(t, err)
	commitItr, err := aliceClient.FlushCommit(
		[]*pfs.Commit{client.NewCommit(repo, "master")},
		[]*pfs.Repo{client.NewRepo(pipeline)},
	)
	require.NoError(t, err)
	require.NoErrorWithinT(t, 3*time.Minute, func() error {
		_, err := commitItr.Next()
		return err
	})
	jobs, err := aliceClient.ListJob(pipeline, nil /*inputs*/, nil /*output*/, -1 /*history*/, true)
	require.NoError(t, err)
	require.Equal(t, 1, len(jobs))
	jobID := jobs[0].Job.ID

	iter := aliceClient.GetLogs("", jobID, nil, "", false, false, 0)
	require.True(t, iter.Next())
	require.NoError(t, iter.Err())

	iter = aliceClient.GetLogs("", jobID, nil, "", true, false, 0)
	iter.Next()
	require.NoError(t, iter.Err())
}
=======
//func TestGetLogs(t *testing.T) {
//	if testing.Short() {
//		t.Skip("Skipping integration tests in short mode")
//	}
//	tu.DeleteAll(t)
//	defer tu.DeleteAll(t)
//	alice, bob := robot(tu.UniqueString("alice")), robot(tu.UniqueString("bob"))
//	aliceClient, bobClient := tu.GetAuthenticatedPachClient(t, alice), tu.GetAuthenticatedPachClient(t, bob)
//
//	// alice creates a repo
//	repo := tu.UniqueString(t.Name())
//	require.NoError(t, aliceClient.CreateRepo(repo))
//
//	// alice creates a pipeline
//	pipeline := tu.UniqueString("pipeline")
//	require.NoError(t, aliceClient.CreatePipeline(
//		pipeline,
//		"", // default image: ubuntu:16.04
//		[]string{"bash"},
//		[]string{"cp /pfs/*/* /pfs/out/"},
//		&pps.ParallelismSpec{Constant: 1},
//		client.NewPFSInput(repo, "/*"),
//		"", // default output branch: master
//		false,
//	))
//
//	// alice commits to the input repos, and the pipeline runs successfully
//	err := aliceClient.PutFile(repo, "master", "/file1", strings.NewReader("test"))
//	require.NoError(t, err)
//	commitIter, err := aliceClient.FlushCommit(
//		[]*pfs.Commit{client.NewCommit(repo, "master")},
//		[]*pfs.Repo{client.NewRepo(pipeline)},
//	)
//	require.NoError(t, err)
//	require.NoErrorWithinT(t, 60*time.Second, func() error {
//		_, err := commitIter.Next()
//		return err
//	})
//
//	// bob cannot call GetLogs
//	iter := bobClient.GetLogs(pipeline, "", nil, "", false, false, 0)
//	require.False(t, iter.Next())
//	require.YesError(t, iter.Err())
//	require.True(t, auth.IsErrNotAuthorized(iter.Err()), iter.Err().Error())
//
//	// bob also can't call GetLogs for the master process
//	iter = bobClient.GetLogs(pipeline, "", nil, "", true, false, 0)
//	require.False(t, iter.Next())
//	require.YesError(t, iter.Err())
//	require.True(t, auth.IsErrNotAuthorized(iter.Err()), iter.Err().Error())
//
//	// alice adds bob to the input repo, but bob still can't call GetLogs
//	aliceClient.SetScope(aliceClient.Ctx(), &auth.SetScopeRequest{
//		Username: bob,
//		Scope:    auth.Scope_READER,
//		Repo:     repo,
//	})
//	iter = bobClient.GetLogs(pipeline, "", nil, "", false, false, 0)
//	require.False(t, iter.Next())
//	require.YesError(t, iter.Err())
//	require.True(t, auth.IsErrNotAuthorized(iter.Err()), iter.Err().Error())
//
//	// alice removes bob from the input repo and adds bob to the output repo, but
//	// bob still can't call GetLogs
//	aliceClient.SetScope(aliceClient.Ctx(), &auth.SetScopeRequest{
//		Username: bob,
//		Scope:    auth.Scope_NONE,
//		Repo:     repo,
//	})
//	aliceClient.SetScope(aliceClient.Ctx(), &auth.SetScopeRequest{
//		Username: bob,
//		Scope:    auth.Scope_READER,
//		Repo:     pipeline,
//	})
//	iter = bobClient.GetLogs(pipeline, "", nil, "", false, false, 0)
//	require.False(t, iter.Next())
//	require.YesError(t, iter.Err())
//	require.True(t, auth.IsErrNotAuthorized(iter.Err()), iter.Err().Error())
//
//	// alice adds bob to the output repo, and now bob can call GetLogs
//	aliceClient.SetScope(aliceClient.Ctx(), &auth.SetScopeRequest{
//		Username: bob,
//		Scope:    auth.Scope_READER,
//		Repo:     repo,
//	})
//	iter = bobClient.GetLogs(pipeline, "", nil, "", false, false, 0)
//	iter.Next()
//	require.NoError(t, iter.Err())
//
//	// bob can also call GetLogs for the master process
//	iter = bobClient.GetLogs(pipeline, "", nil, "", true, false, 0)
//	iter.Next()
//	require.NoError(t, iter.Err())
//}
//
//// TestGetLogsFromStats tests that GetLogs still works even when stats are
//// enabled
//func TestGetLogsFromStats(t *testing.T) {
//	if testing.Short() {
//		t.Skip("Skipping integration tests in short mode")
//	}
//	tu.DeleteAll(t)
//	defer tu.DeleteAll(t)
//	alice := robot(tu.UniqueString("alice"))
//	aliceClient := tu.GetAuthenticatedPachClient(t, alice)
//
//	// alice creates a repo
//	repo := tu.UniqueString(t.Name())
//	require.NoError(t, aliceClient.CreateRepo(repo))
//
//	// alice creates a pipeline (we must enable stats for InspectDatum, which
//	// means calling the grpc client function directly)
//	pipeline := tu.UniqueString("alice")
//	_, err := aliceClient.PpsAPIClient.CreatePipeline(aliceClient.Ctx(),
//		&pps.CreatePipelineRequest{
//			Pipeline: &pps.Pipeline{Name: pipeline},
//			Transform: &pps.Transform{
//				Cmd:   []string{"bash"},
//				Stdin: []string{"cp /pfs/*/* /pfs/out/"},
//			},
//			ParallelismSpec: &pps.ParallelismSpec{Constant: 1},
//			Input:           client.NewPFSInput(repo, "/*"),
//			EnableStats:     true,
//		})
//	require.NoError(t, err)
//
//	// alice commits to the input repo, and the pipeline runs successfully
//	err = aliceClient.PutFile(repo, "master", "/file1", strings.NewReader("test"))
//	require.NoError(t, err)
//	commitItr, err := aliceClient.FlushCommit(
//		[]*pfs.Commit{client.NewCommit(repo, "master")},
//		[]*pfs.Repo{client.NewRepo(pipeline)},
//	)
//	require.NoError(t, err)
//	require.NoErrorWithinT(t, 3*time.Minute, func() error {
//		_, err := commitItr.Next()
//		return err
//	})
//	jobs, err := aliceClient.ListJob(pipeline, nil /*inputs*/, nil /*output*/, -1 /*history*/, true)
//	require.NoError(t, err)
//	require.Equal(t, 1, len(jobs))
//	jobID := jobs[0].Job.ID
//
//	iter := aliceClient.GetLogs("", jobID, nil, "", false, false, 0)
//	require.True(t, iter.Next())
//	require.NoError(t, iter.Err())
//
//	iter = aliceClient.GetLogs("", jobID, nil, "", true, false, 0)
//	iter.Next()
//	require.NoError(t, iter.Err())
//}
>>>>>>> d4696458

func TestPipelineNewInput(t *testing.T) {
	if os.Getenv("RUN_BAD_TESTS") == "" {
		t.Skip("Skipping because RUN_BAD_TESTS was empty")
	}
	if testing.Short() {
		t.Skip("Skipping integration tests in short mode")
	}
	tu.DeleteAll(t)
	defer tu.DeleteAll(t)
	alice := robot(tu.UniqueString("alice"))
	aliceClient := tu.GetAuthenticatedPachClient(t, alice)

	// alice creates three repos and commits to them
	var repo []string
	for i := 0; i < 3; i++ {
		repo = append(repo, tu.UniqueString(fmt.Sprint("TestPipelineNewInput-", i, "-")))
		require.NoError(t, aliceClient.CreateRepo(repo[i]))
		require.Equal(t, buildBindings(alice, auth.RepoOwnerRole), getRepoRoleBinding(t, aliceClient, repo[i]))

		// Commit to repo
		err := aliceClient.PutFile(
			repo[i], "master", "/"+repo[i], strings.NewReader(repo[i]))
		require.NoError(t, err)
	}

	// alice creates a pipeline
	pipeline := tu.UniqueString("alice-pipeline")
	require.NoError(t, aliceClient.CreatePipeline(
		pipeline,
		"", // default image: ubuntu:18.04
		[]string{"bash"},
		[]string{"cp /pfs/*/* /pfs/out/"},
		&pps.ParallelismSpec{Constant: 1},
		client.NewUnionInput(
			client.NewPFSInput(repo[0], "/*"),
			client.NewPFSInput(repo[1], "/*"),
		),
		"", // default output branch: master
		false,
	))
	// Make sure the input and output repos have appropriate ACLs
	require.Equal(t,
		buildBindings(alice, auth.RepoOwnerRole, pl(pipeline), auth.RepoReaderRole), getRepoRoleBinding(t, aliceClient, repo[0]))
	require.Equal(t,
		buildBindings(alice, auth.RepoOwnerRole, pl(pipeline), auth.RepoReaderRole), getRepoRoleBinding(t, aliceClient, repo[1]))
	require.Equal(t,
		buildBindings(alice, auth.RepoOwnerRole, pl(pipeline), auth.RepoWriterRole), getRepoRoleBinding(t, aliceClient, pipeline))
	// repo[2] is not on pipeline -- doesn't include 'pipeline'
	require.Equal(t,
		buildBindings(alice, auth.RepoOwnerRole), getRepoRoleBinding(t, aliceClient, repo[2]))

	// make sure the pipeline runs
	require.NoErrorWithinT(t, time.Minute, func() error {
		_, err := aliceClient.FlushCommitAll(
			[]*pfs.Commit{client.NewCommit(repo[0], "master")}, nil)
		return err
	})

	// alice updates the pipeline to replace repo[0] with repo[2]
	require.NoError(t, aliceClient.CreatePipeline(
		pipeline,
		"", // default image: ubuntu:18.04
		[]string{"bash"},
		[]string{"cp /pfs/*/* /pfs/out/"},
		&pps.ParallelismSpec{Constant: 1},
		client.NewUnionInput(
			client.NewPFSInput(repo[1], "/*"),
			client.NewPFSInput(repo[2], "/*"),
		),
		"", // default output branch: master
		true,
	))
	// Make sure the input and output repos have appropriate ACLs
	require.Equal(t,
		buildBindings(alice, auth.RepoOwnerRole, pl(pipeline), auth.RepoReaderRole), getRepoRoleBinding(t, aliceClient, repo[1]))
	require.Equal(t,
		buildBindings(alice, auth.RepoOwnerRole, pl(pipeline), auth.RepoReaderRole), getRepoRoleBinding(t, aliceClient, repo[2]))
	require.Equal(t,
		buildBindings(alice, auth.RepoOwnerRole, pl(pipeline), auth.RepoWriterRole), getRepoRoleBinding(t, aliceClient, pipeline))
	// repo[0] is not on pipeline -- doesn't include 'pipeline'
	require.Equal(t,
		buildBindings(alice, auth.RepoOwnerRole), getRepoRoleBinding(t, aliceClient, repo[0]))

	// make sure the pipeline still runs
	require.NoErrorWithinT(t, time.Minute, func() error {
		_, err := aliceClient.FlushCommitAll(
			[]*pfs.Commit{client.NewCommit(repo[2], "master")}, nil)
		return err
	})
}

func TestModifyMembers(t *testing.T) {
	if testing.Short() {
		t.Skip("Skipping integration tests in short mode")
	}
	tu.DeleteAll(t)
	defer tu.DeleteAll(t)

	alice := robot(tu.UniqueString("alice"))
	bob := robot(tu.UniqueString("bob"))
	organization := tu.UniqueString("organization")
	engineering := tu.UniqueString("engineering")
	security := tu.UniqueString("security")

	adminClient := tu.GetAuthenticatedPachClient(t, auth.RootUser)

	// This is a sequence dependent list of tests
	tests := []struct {
		Requests []*auth.ModifyMembersRequest
		Expected map[string][]string
	}{
		{
			[]*auth.ModifyMembersRequest{
				&auth.ModifyMembersRequest{
					Add:   []string{alice},
					Group: organization,
				},
				&auth.ModifyMembersRequest{
					Add:   []string{alice},
					Group: organization,
				},
			},
			map[string][]string{
				alice: []string{organization},
			},
		},
		{
			[]*auth.ModifyMembersRequest{
				&auth.ModifyMembersRequest{
					Add:   []string{bob},
					Group: organization,
				},
				&auth.ModifyMembersRequest{
					Add:   []string{alice, bob},
					Group: engineering,
				},
				&auth.ModifyMembersRequest{
					Add:   []string{bob},
					Group: security,
				},
			},
			map[string][]string{
				alice: []string{organization, engineering},
				bob:   []string{organization, engineering, security},
			},
		},
		{
			[]*auth.ModifyMembersRequest{
				&auth.ModifyMembersRequest{
					Add:    []string{alice},
					Remove: []string{bob},
					Group:  security,
				},
				&auth.ModifyMembersRequest{
					Remove: []string{bob},
					Group:  engineering,
				},
			},
			map[string][]string{
				alice: []string{organization, engineering, security},
				bob:   []string{organization},
			},
		},
		{
			[]*auth.ModifyMembersRequest{
				&auth.ModifyMembersRequest{
					Remove: []string{alice, bob},
					Group:  organization,
				},
				&auth.ModifyMembersRequest{
					Remove: []string{alice, bob},
					Group:  security,
				},
				&auth.ModifyMembersRequest{
					Add:    []string{alice},
					Remove: []string{alice},
					Group:  organization,
				},
				&auth.ModifyMembersRequest{
					Add:    []string{},
					Remove: []string{},
					Group:  organization,
				},
			},
			map[string][]string{
				alice: []string{engineering},
				bob:   []string{},
			},
		},
	}

	for i, test := range tests {
		t.Run(fmt.Sprintf("%d", i), func(t *testing.T) {
			for _, req := range test.Requests {
				_, err := adminClient.ModifyMembers(adminClient.Ctx(), req)
				require.NoError(t, err)
			}

			for username, groups := range test.Expected {
				groupsActual, err := adminClient.GetGroupsForPrincipal(adminClient.Ctx(), &auth.GetGroupsForPrincipalRequest{
					Principal: username,
				})
				require.NoError(t, err)
				require.ElementsEqual(t, groups, groupsActual.Groups)

				for _, group := range groups {
					users, err := adminClient.GetUsers(adminClient.Ctx(), &auth.GetUsersRequest{
						Group: group,
					})
					require.NoError(t, err)
					require.OneOfEquals(t, username, users.Usernames)
				}
			}
		})
	}
}

func TestSetGroupsForUser(t *testing.T) {
	if testing.Short() {
		t.Skip("Skipping integration tests in short mode")
	}
	tu.DeleteAll(t)
	defer tu.DeleteAll(t)

	alice := robot(tu.UniqueString("alice"))
	organization := tu.UniqueString("organization")
	engineering := tu.UniqueString("engineering")
	security := tu.UniqueString("security")

	adminClient := tu.GetAuthenticatedPachClient(t, auth.RootUser)

	groups := []string{organization, engineering}
	_, err := adminClient.SetGroupsForUser(adminClient.Ctx(), &auth.SetGroupsForUserRequest{
		Username: alice,
		Groups:   groups,
	})
	require.NoError(t, err)
	groupsActual, err := adminClient.GetGroupsForPrincipal(adminClient.Ctx(), &auth.GetGroupsForPrincipalRequest{
		Principal: alice,
	})
	require.NoError(t, err)
	require.ElementsEqual(t, groups, groupsActual.Groups)
	for _, group := range groups {
		users, err := adminClient.GetUsers(adminClient.Ctx(), &auth.GetUsersRequest{
			Group: group,
		})
		require.NoError(t, err)
		require.OneOfEquals(t, alice, users.Usernames)
	}

	groups = append(groups, security)
	_, err = adminClient.SetGroupsForUser(adminClient.Ctx(), &auth.SetGroupsForUserRequest{
		Username: alice,
		Groups:   groups,
	})
	require.NoError(t, err)
	groupsActual, err = adminClient.GetGroupsForPrincipal(adminClient.Ctx(), &auth.GetGroupsForPrincipalRequest{
		Principal: alice,
	})
	require.NoError(t, err)
	require.ElementsEqual(t, groups, groupsActual.Groups)
	for _, group := range groups {
		users, err := adminClient.GetUsers(adminClient.Ctx(), &auth.GetUsersRequest{
			Group: group,
		})
		require.NoError(t, err)
		require.OneOfEquals(t, alice, users.Usernames)
	}

	groups = groups[:1]
	_, err = adminClient.SetGroupsForUser(adminClient.Ctx(), &auth.SetGroupsForUserRequest{
		Username: alice,
		Groups:   groups,
	})
	require.NoError(t, err)
	groupsActual, err = adminClient.GetGroupsForPrincipal(adminClient.Ctx(), &auth.GetGroupsForPrincipalRequest{
		Principal: alice,
	})
	require.NoError(t, err)
	require.ElementsEqual(t, groups, groupsActual.Groups)
	for _, group := range groups {
		users, err := adminClient.GetUsers(adminClient.Ctx(), &auth.GetUsersRequest{
			Group: group,
		})
		require.NoError(t, err)
		require.OneOfEquals(t, alice, users.Usernames)
	}

	groups = []string{}
	_, err = adminClient.SetGroupsForUser(adminClient.Ctx(), &auth.SetGroupsForUserRequest{
		Username: alice,
		Groups:   groups,
	})
	require.NoError(t, err)
	groupsActual, err = adminClient.GetGroupsForPrincipal(adminClient.Ctx(), &auth.GetGroupsForPrincipalRequest{
		Principal: alice,
	})
	require.NoError(t, err)
	require.ElementsEqual(t, groups, groupsActual.Groups)
	for _, group := range groups {
		users, err := adminClient.GetUsers(adminClient.Ctx(), &auth.GetUsersRequest{
			Group: group,
		})
		require.NoError(t, err)
		require.OneOfEquals(t, alice, users.Usernames)
	}
}

func TestGetOwnGroups(t *testing.T) {
	if testing.Short() {
		t.Skip("Skipping integration tests in short mode")
	}
	tu.DeleteAll(t)
	defer tu.DeleteAll(t)

	alice := robot(tu.UniqueString("alice"))
	organization := tu.UniqueString("organization")
	engineering := tu.UniqueString("engineering")
	security := tu.UniqueString("security")

	adminClient := tu.GetAuthenticatedPachClient(t, auth.RootUser)

	_, err := adminClient.SetGroupsForUser(adminClient.Ctx(), &auth.SetGroupsForUserRequest{
		Username: alice,
		Groups:   []string{organization, engineering, security},
	})
	require.NoError(t, err)

	aliceClient := tu.GetAuthenticatedPachClient(t, alice)
	groups, err := aliceClient.GetGroups(aliceClient.Ctx(), &auth.GetGroupsRequest{})
	require.NoError(t, err)
	require.ElementsEqual(t, []string{organization, engineering, security}, groups.Groups)

	groups, err = adminClient.GetGroups(adminClient.Ctx(), &auth.GetGroupsRequest{})
	require.NoError(t, err)
	require.Equal(t, 0, len(groups.Groups))
}

// TestGetJobsBugFix tests the fix for https://github.com/pachyderm/pachyderm/v2/issues/2879
// where calling pps.ListJob when not logged in would delete all old jobs
func TestGetJobsBugFix(t *testing.T) {
	if testing.Short() {
		t.Skip("Skipping integration tests in short mode")
	}
	tu.DeleteAll(t)
	defer tu.DeleteAll(t)
	alice := robot(tu.UniqueString("alice"))
	aliceClient, anonClient := tu.GetAuthenticatedPachClient(t, alice), tu.GetUnauthenticatedPachClient(t)

	// alice creates a repo
	repo := tu.UniqueString(t.Name())
	require.NoError(t, aliceClient.CreateRepo(repo))
	require.Equal(t, buildBindings(alice, auth.RepoOwnerRole), getRepoRoleBinding(t, aliceClient, repo))
	err := aliceClient.PutFile(repo, "master", "/file", strings.NewReader("lorem ipsum"))
	require.NoError(t, err)

	// alice creates a pipeline
	pipeline := tu.UniqueString("alice-pipeline")
	require.NoError(t, aliceClient.CreatePipeline(
		pipeline,
		"", // default image: ubuntu:18.04
		[]string{"bash"},
		[]string{"cp /pfs/*/* /pfs/out/"},
		&pps.ParallelismSpec{Constant: 1},
		client.NewPFSInput(repo, "/*"),
		"", // default output branch: master
		false,
	))

	// Wait for pipeline to finish
	_, err = aliceClient.FlushCommitAll(
		[]*pfs.Commit{client.NewCommit(repo, "master")},
		[]*pfs.Repo{client.NewRepo(pipeline)},
	)
	require.NoError(t, err)

	// alice calls 'list job'
	jobs, err := aliceClient.ListJob("", nil, nil, -1 /*history*/, true)
	require.NoError(t, err)
	require.Equal(t, 1, len(jobs))

	// anonClient calls 'list job'
	_, err = anonClient.ListJob("", nil, nil, -1 /*history*/, true)
	require.YesError(t, err)
	require.Matches(t, "no authentication token", err.Error())

	// alice calls 'list job' again, and the existing job must still be present
	jobs2, err := aliceClient.ListJob("", nil, nil, -1 /*history*/, true)
	require.NoError(t, err)
	require.Equal(t, 1, len(jobs2))
	require.Equal(t, jobs[0].Job.ID, jobs2[0].Job.ID)
}

func TestS3GatewayAuthRequests(t *testing.T) {
	if testing.Short() {
		t.Skip("Skipping integration tests in short mode")
	}

	// generate auth credentials
	adminClient := tu.GetAuthenticatedPachClient(t, auth.RootUser)
	alice := tu.UniqueString("alice")
	authResp, err := adminClient.GetRobotToken(adminClient.Ctx(), &auth.GetRobotTokenRequest{
		Robot: alice,
	})
	require.NoError(t, err)
	authToken := authResp.Token

	ip := os.Getenv("VM_IP")
	if ip == "" {
		ip = "127.0.0.1"
	}
	address := net.JoinHostPort(ip, "30600")

	// anon login via V2 - should fail
	minioClientV2, err := minio.NewV2(address, "", "", false)
	require.NoError(t, err)
	_, err = minioClientV2.ListBuckets()
	require.YesError(t, err)

	// anon login via V4 - should fail
	minioClientV4, err := minio.NewV4(address, "", "", false)
	require.NoError(t, err)
	_, err = minioClientV4.ListBuckets()
	require.YesError(t, err)

	// proper login via V2 - should succeed
	minioClientV2, err = minio.NewV2(address, authToken, authToken, false)
	require.NoError(t, err)
	_, err = minioClientV2.ListBuckets()
	require.NoError(t, err)

	// proper login via V4 - should succeed
	minioClientV2, err = minio.NewV4(address, authToken, authToken, false)
	require.NoError(t, err)
	_, err = minioClientV2.ListBuckets()
	require.NoError(t, err)
}

// TestDeleteFailedPipeline creates a pipeline with an invalid image and then
// tries to delete it (which shouldn't be blocked by the auth system)
func TestDeleteFailedPipeline(t *testing.T) {
	if testing.Short() {
		t.Skip("Skipping integration tests in short mode")
	}
	tu.DeleteAll(t)
	defer tu.DeleteAll(t)
	alice := robot(tu.UniqueString("alice"))
	aliceClient := tu.GetAuthenticatedPachClient(t, alice)

	// Create input repo w/ initial commit
	repo := tu.UniqueString(t.Name())
	require.NoError(t, aliceClient.CreateRepo(repo))
	err := aliceClient.PutFile(repo, "master", "/file", strings.NewReader("1"))
	require.NoError(t, err)

	// Create pipeline
	pipeline := tu.UniqueString("pipeline")
	require.NoError(t, aliceClient.CreatePipeline(
		pipeline,
		"does-not-exist", // nonexistant image
		[]string{"true"}, nil,
		&pps.ParallelismSpec{Constant: 1},
		client.NewPFSInput(repo, "/*"),
		"", // default output branch: master
		false,
	))
	require.NoError(t, aliceClient.DeletePipeline(pipeline, true))

	// make sure FlushCommit eventually returns (i.e. pipeline failure doesn't
	// block flushCommit indefinitely)
	require.NoErrorWithinT(t, 30*time.Second, func() error {
		_, err := aliceClient.FlushCommitAll(
			[]*pfs.Commit{client.NewCommit(repo, "master")},
			[]*pfs.Repo{client.NewRepo(pipeline)})
		return err
	})
}

// TestDeletePipelineMissingRepos creates a pipeline, force-deletes its input
// and output repos, and then confirms that DeletePipeline still works (i.e.
// the missing repos/ACLs don't cause an auth error).
func TestDeletePipelineMissingRepos(t *testing.T) {
	if testing.Short() {
		t.Skip("Skipping integration tests in short mode")
	}
	tu.DeleteAll(t)
	defer tu.DeleteAll(t)
	alice := robot(tu.UniqueString("alice"))
	aliceClient := tu.GetAuthenticatedPachClient(t, alice)

	// Create input repo w/ initial commit
	repo := tu.UniqueString(t.Name())
	require.NoError(t, aliceClient.CreateRepo(repo))
	err := aliceClient.PutFile(repo, "master", "/file", strings.NewReader("1"))
	require.NoError(t, err)

	// Create pipeline
	pipeline := tu.UniqueString("pipeline")
	require.NoError(t, aliceClient.CreatePipeline(
		pipeline,
		"does-not-exist", // nonexistant image
		[]string{"true"}, nil,
		&pps.ParallelismSpec{Constant: 1},
		client.NewPFSInput(repo, "/*"),
		"", // default output branch: master
		false,
	))

	// force-delete input and output repos
	require.NoError(t, aliceClient.DeleteRepo(repo, true))
	require.NoError(t, aliceClient.DeleteRepo(pipeline, true))

	// Attempt to delete the pipeline--must succeed
	require.NoError(t, aliceClient.DeletePipeline(pipeline, true))
	require.NoErrorWithinTRetry(t, 30*time.Second, func() error {
		pis, err := aliceClient.ListPipeline()
		if err != nil {
			return err
		}
		for _, pi := range pis {
			if pi.Pipeline.Name == pipeline {
				return errors.Errorf("Expected %q to be deleted, but still present", pipeline)
			}
		}
		return nil
	})
}

// TestDeactivateFSAdmin tests that users with the FS admin role can't call Deactivate
func TestDeactivateFSAdmin(t *testing.T) {
	if testing.Short() {
		t.Skip("Skipping integration tests in short mode")
	}
	alice := robot(tu.UniqueString("alice"))
	aliceClient, adminClient := tu.GetAuthenticatedPachClient(t, alice), tu.GetAuthenticatedPachClient(t, auth.RootUser)

	// admin makes alice an fs admin
	require.NoError(t, adminClient.ModifyClusterRoleBinding(alice, []string{auth.RepoOwnerRole}))

	// wait until alice shows up in admin list
	resp, err := aliceClient.GetClusterRoleBinding()
	require.NoError(t, err)
	require.Equal(t, buildClusterBindings(alice, auth.RepoOwnerRole), resp)

	// alice tries to deactivate, but doesn't have permission as an FS admin
	_, err = aliceClient.Deactivate(aliceClient.Ctx(), &auth.DeactivateRequest{})
	require.YesError(t, err)
	require.Matches(t, "not authorized", err.Error())
}

// TestExtractAuthToken tests that admins can extract hashed robot auth tokens
func TestExtractAuthToken(t *testing.T) {
	if testing.Short() {
		t.Skip("Skipping integration tests in short mode")
	}
	tu.DeleteAll(t)
	defer tu.DeleteAll(t)

	alice := robot(tu.UniqueString("alice"))
	aliceClient, adminClient := tu.GetAuthenticatedPachClient(t, alice), tu.GetAuthenticatedPachClient(t, auth.RootUser)

	// alice can't extract auth tokens because she's not an admin
	_, err := aliceClient.ExtractAuthTokens(aliceClient.Ctx(), &auth.ExtractAuthTokensRequest{})
	require.YesError(t, err)
	require.Matches(t, "not authorized", err.Error())

	// Create a token with a TTL and confirm it is extracted with an expiration
	tokenResp, err := adminClient.GetRobotToken(adminClient.Ctx(), &auth.GetRobotTokenRequest{Robot: "other", TTL: 1000})
	require.NoError(t, err)

	// Create a token without a TTL and confirm it is extracted
	tokenRespTwo, err := adminClient.GetRobotToken(adminClient.Ctx(), &auth.GetRobotTokenRequest{Robot: "otherTwo"})
	require.NoError(t, err)

	// admins can extract auth tokens
	resp, err := adminClient.ExtractAuthTokens(adminClient.Ctx(), &auth.ExtractAuthTokensRequest{})
	require.NoError(t, err)

	// only robot tokens are extracted, so only the admin token (not the alice one) should be included
	containsToken := func(plaintext, subject string, expires bool) error {
		hash := auth.HashToken(plaintext)
		for _, token := range resp.Tokens {
			if token.HashedToken == hash {
				require.Equal(t, subject, token.Subject)
				if expires {
					require.True(t, token.Expiration.After(time.Now()))
				} else {
					require.Nil(t, token.Expiration)
				}
				return nil
			}
		}
		return fmt.Errorf("didn't find a token with hash %q", hash)
	}

	require.NoError(t, containsToken(tokenResp.Token, "robot:other", true))
	require.NoError(t, containsToken(tokenRespTwo.Token, "robot:otherTwo", false))
}

// TestRestoreAuthToken tests that admins can restore hashed auth tokens that have been extracted
func TestRestoreAuthToken(t *testing.T) {
	if testing.Short() {
		t.Skip("Skipping integration tests in short mode")
	}
	tu.DeleteAll(t)
	defer tu.DeleteAll(t)

	// Create a request to restore a token with known plaintext
	req := &auth.RestoreAuthTokenRequest{
		Token: &auth.TokenInfo{
			HashedToken: fmt.Sprintf("%x", sha256.Sum256([]byte("an-auth-token"))),
			Subject:     "robot:restored",
		},
	}

	alice := robot(tu.UniqueString("alice"))
	aliceClient, adminClient := tu.GetAuthenticatedPachClient(t, alice), tu.GetAuthenticatedPachClient(t, auth.RootUser)

	// alice can't restore auth tokens because she's not an admin
	_, err := aliceClient.RestoreAuthToken(aliceClient.Ctx(), req)
	require.YesError(t, err)
	require.Matches(t, "not authorized", err.Error())

	// admins can restore auth tokens
	_, err = adminClient.RestoreAuthToken(adminClient.Ctx(), req)
	require.NoError(t, err)

	req.Token.Subject = "robot:overwritten"
	_, err = adminClient.RestoreAuthToken(adminClient.Ctx(), req)
	require.YesError(t, err)
	require.Equal(t, "rpc error: code = Unknown desc = error restoring auth token: cannot overwrite existing token with same hash", err.Error())

	// now we can authenticate with the restored token
	aliceClient.SetAuthToken("an-auth-token")
	whoAmIResp, err := aliceClient.WhoAmI(aliceClient.Ctx(), &auth.WhoAmIRequest{})
	require.NoError(t, err)
	require.Equal(t, "robot:restored", whoAmIResp.Username)
	require.Nil(t, whoAmIResp.Expiration)

	// restore a token with an expiration date in the past
	req.Token.HashedToken = fmt.Sprintf("%x", sha256.Sum256([]byte("expired-token")))
	pastExpiration := time.Now().Add(-1 * time.Minute)
	req.Token.Expiration = &pastExpiration

	_, err = adminClient.RestoreAuthToken(adminClient.Ctx(), req)
	require.YesError(t, err)
	require.True(t, auth.IsErrExpiredToken(err))

	// restore a token with an expiration date in the future
	req.Token.HashedToken = fmt.Sprintf("%x", sha256.Sum256([]byte("expiring-token")))
	futureExpiration := time.Now().Add(10 * time.Minute)
	req.Token.Expiration = &futureExpiration

	_, err = adminClient.RestoreAuthToken(adminClient.Ctx(), req)
	require.NoError(t, err)

	aliceClient.SetAuthToken("expiring-token")
	whoAmIResp, err = aliceClient.WhoAmI(aliceClient.Ctx(), &auth.WhoAmIRequest{})
	require.NoError(t, err)

	// Relying on time.Now is gross but the token should have a TTL in the
	// next 10 minutes
	require.True(t, whoAmIResp.Expiration.After(time.Now()))
	require.True(t, whoAmIResp.Expiration.Before(time.Now().Add(time.Duration(600)*time.Second)))
}

// TODO: This test mirrors TestDebug in src/server/pachyderm_test.go.
// Need to restructure testing such that we have the implementation of this
// test in one place while still being able to test auth enabled and disabled clusters.
func TestDebug(t *testing.T) {
	if testing.Short() {
		t.Skip("Skipping integration tests in short mode")
	}
	tu.DeleteAll(t)
	defer tu.DeleteAll(t)

	// Get all the authenticated clients at the beginning of the test.
	// GetAuthenticatedPachClient will always re-activate auth, which
	// causes PPS to rotate all the pipeline tokens. This makes the RCs
	// change and recreates all the pods, which used to race with collecting logs.
	adminClient := tu.GetAuthenticatedPachClient(t, auth.RootUser)
	alice := robot(tu.UniqueString("alice"))
	aliceClient := tu.GetAuthenticatedPachClient(t, alice)

	dataRepo := tu.UniqueString("TestDebug_data")
	require.NoError(t, aliceClient.CreateRepo(dataRepo))

	expectedFiles := make(map[string]*globlib.Glob)
	// Record glob patterns for expected pachd files.
	for _, file := range []string{"version", "logs", "logs-previous**", "goroutine", "heap"} {
		pattern := path.Join("pachd", "*", "pachd", file)
		g, err := globlib.Compile(pattern, '/')
		require.NoError(t, err)
		expectedFiles[pattern] = g
	}
	pattern := path.Join("input-repos", dataRepo, "commits")
	g, err := globlib.Compile(pattern, '/')
	require.NoError(t, err)
	expectedFiles[pattern] = g
	for i := 0; i < 3; i++ {
		pipeline := tu.UniqueString("TestDebug")
		require.NoError(t, aliceClient.CreatePipeline(
			pipeline,
			"",
			[]string{"bash"},
			[]string{
				fmt.Sprintf("cp /pfs/%s/* /pfs/out/", dataRepo),
			},
			&pps.ParallelismSpec{
				Constant: 1,
			},
			client.NewPFSInput(dataRepo, "/*"),
			"",
			false,
		))
		// Record glob patterns for expected pipeline files.
		for _, container := range []string{"user", "storage"} {
			for _, file := range []string{"logs", "logs-previous**", "goroutine", "heap"} {
				pattern := path.Join("pipelines", pipeline, "pods", "*", container, file)
				g, err := globlib.Compile(pattern, '/')
				require.NoError(t, err)
				expectedFiles[pattern] = g
			}
		}
		for _, file := range []string{"spec", "commits", "jobs"} {
			pattern := path.Join("pipelines", pipeline, file)
			g, err := globlib.Compile(pattern, '/')
			require.NoError(t, err)
			expectedFiles[pattern] = g
		}
	}

	commit1, err := aliceClient.StartCommit(dataRepo, "master")
	require.NoError(t, err)
	err = aliceClient.PutFile(dataRepo, commit1.ID, "file", strings.NewReader("foo"))
	require.NoError(t, err)
	require.NoError(t, aliceClient.FinishCommit(dataRepo, commit1.ID))

	commitInfos, err := aliceClient.FlushCommitAll([]*pfs.Commit{commit1}, nil)
	require.NoError(t, err)
	require.Equal(t, 6, len(commitInfos))

	// Only admins can collect a debug dump.
	buf := &bytes.Buffer{}
	require.YesError(t, aliceClient.Dump(nil, 0, buf))
	require.NoError(t, adminClient.Dump(nil, 0, buf))
	gr, err := gzip.NewReader(buf)
	require.NoError(t, err)
	defer func() {
		require.NoError(t, gr.Close())
	}()
	// Check that all of the expected files were returned.
	tr := tar.NewReader(gr)
	for {
		hdr, err := tr.Next()
		if err != nil {
			if err == io.EOF {
				break
			}
			require.NoError(t, err)
		}
		for pattern, g := range expectedFiles {
			if g.Match(hdr.Name) {
				delete(expectedFiles, pattern)
				break
			}
		}
	}
	require.Equal(t, 0, len(expectedFiles))
}

func TestDeleteExpiredAuthTokens(t *testing.T) {
	if testing.Short() {
		t.Skip("Skipping integration tests in short mode")
	}
	tu.DeleteAll(t)
	defer tu.DeleteAll(t)

	// generate auth credentials
	adminClient := tu.GetAuthenticatedPachClient(t, auth.RootUser)

	// create a token that will instantly expire, a token that will expire later, and a token that will never expire
	noExpirationResp, noExpErr := adminClient.GetRobotToken(adminClient.Ctx(), &auth.GetRobotTokenRequest{Robot: "robot:alice"})
	require.NoError(t, noExpErr)

	fastExpirationResp, fastExpErr := adminClient.GetRobotToken(adminClient.Ctx(), &auth.GetRobotTokenRequest{Robot: "robot:alice", TTL: 1})
	require.NoError(t, fastExpErr)

	slowExpirationResp, slowExpErr := adminClient.GetRobotToken(adminClient.Ctx(), &auth.GetRobotTokenRequest{Robot: "robot:alice", TTL: 1000})
	require.NoError(t, slowExpErr)

	contains := func(tokens []*auth.TokenInfo, hashedToken string) bool {
		for _, v := range tokens {
			if v.HashedToken == hashedToken {
				return true
			}
		}
		return false
	}

	// query all tokens to show that the instantly expired one is expired
	extractTokensResp, firstExtractErr := adminClient.ExtractAuthTokens(adminClient.Ctx(), &auth.ExtractAuthTokensRequest{})
	require.NoError(t, firstExtractErr)

	preDeleteTokens := extractTokensResp.Tokens
	require.Equal(t, 3, len(preDeleteTokens), "all three tokens should be returned")
	require.True(t, contains(preDeleteTokens, auth.HashToken(noExpirationResp.Token)), "robot token without expiration should be extracted")
	require.True(t, contains(preDeleteTokens, auth.HashToken(fastExpirationResp.Token)), "robot token without expiration should be extracted")
	require.True(t, contains(preDeleteTokens, auth.HashToken(slowExpirationResp.Token)), "robot token without expiration should be extracted")

	// wait for the one token to expire
	time.Sleep(time.Duration(2) * time.Second)

	// record admin token
	adminToken := adminClient.AuthToken()

	// before deleting, check that WhoAmI call still fails for existing & expired token
	adminClient.SetAuthToken(fastExpirationResp.Token)
	_, whoAmIErr := adminClient.WhoAmI(adminClient.Ctx(), &auth.WhoAmIRequest{})
	require.True(t, auth.IsErrExpiredToken(whoAmIErr))

	// run DeleteExpiredAuthTokens RPC and verify that only the instantly expired token is inaccessible
	adminClient.SetAuthToken(adminToken)
	_, deleteErr := adminClient.DeleteExpiredAuthTokens(adminClient.Ctx(), &auth.DeleteExpiredAuthTokensRequest{})
	require.NoError(t, deleteErr)

	extractTokensAfterDeleteResp, sndExtractErr := adminClient.ExtractAuthTokens(adminClient.Ctx(), &auth.ExtractAuthTokensRequest{})
	require.NoError(t, sndExtractErr)

	postDeleteTokens := extractTokensAfterDeleteResp.Tokens

	require.Equal(t, 2, len(postDeleteTokens), "only the two unexpired tokens should be returned.")
	require.True(t, contains(postDeleteTokens, auth.HashToken(noExpirationResp.Token)), "robot token without expiration should be extracted")
	require.True(t, contains(postDeleteTokens, auth.HashToken(slowExpirationResp.Token)), "robot token without expiration should be extracted")
}<|MERGE_RESOLUTION|>--- conflicted
+++ resolved
@@ -1732,7 +1732,6 @@
 // TODO: Make logs work with V2.
 // TestGetLogs tests that you must have READER access to all of a job's input
 // repos and READER access to its output repo to call GetLogs()
-<<<<<<< HEAD
 func TestGetLogs(t *testing.T) {
 	if testing.Short() {
 		t.Skip("Skipping integration tests in short mode")
@@ -1884,159 +1883,6 @@
 	iter.Next()
 	require.NoError(t, iter.Err())
 }
-=======
-//func TestGetLogs(t *testing.T) {
-//	if testing.Short() {
-//		t.Skip("Skipping integration tests in short mode")
-//	}
-//	tu.DeleteAll(t)
-//	defer tu.DeleteAll(t)
-//	alice, bob := robot(tu.UniqueString("alice")), robot(tu.UniqueString("bob"))
-//	aliceClient, bobClient := tu.GetAuthenticatedPachClient(t, alice), tu.GetAuthenticatedPachClient(t, bob)
-//
-//	// alice creates a repo
-//	repo := tu.UniqueString(t.Name())
-//	require.NoError(t, aliceClient.CreateRepo(repo))
-//
-//	// alice creates a pipeline
-//	pipeline := tu.UniqueString("pipeline")
-//	require.NoError(t, aliceClient.CreatePipeline(
-//		pipeline,
-//		"", // default image: ubuntu:16.04
-//		[]string{"bash"},
-//		[]string{"cp /pfs/*/* /pfs/out/"},
-//		&pps.ParallelismSpec{Constant: 1},
-//		client.NewPFSInput(repo, "/*"),
-//		"", // default output branch: master
-//		false,
-//	))
-//
-//	// alice commits to the input repos, and the pipeline runs successfully
-//	err := aliceClient.PutFile(repo, "master", "/file1", strings.NewReader("test"))
-//	require.NoError(t, err)
-//	commitIter, err := aliceClient.FlushCommit(
-//		[]*pfs.Commit{client.NewCommit(repo, "master")},
-//		[]*pfs.Repo{client.NewRepo(pipeline)},
-//	)
-//	require.NoError(t, err)
-//	require.NoErrorWithinT(t, 60*time.Second, func() error {
-//		_, err := commitIter.Next()
-//		return err
-//	})
-//
-//	// bob cannot call GetLogs
-//	iter := bobClient.GetLogs(pipeline, "", nil, "", false, false, 0)
-//	require.False(t, iter.Next())
-//	require.YesError(t, iter.Err())
-//	require.True(t, auth.IsErrNotAuthorized(iter.Err()), iter.Err().Error())
-//
-//	// bob also can't call GetLogs for the master process
-//	iter = bobClient.GetLogs(pipeline, "", nil, "", true, false, 0)
-//	require.False(t, iter.Next())
-//	require.YesError(t, iter.Err())
-//	require.True(t, auth.IsErrNotAuthorized(iter.Err()), iter.Err().Error())
-//
-//	// alice adds bob to the input repo, but bob still can't call GetLogs
-//	aliceClient.SetScope(aliceClient.Ctx(), &auth.SetScopeRequest{
-//		Username: bob,
-//		Scope:    auth.Scope_READER,
-//		Repo:     repo,
-//	})
-//	iter = bobClient.GetLogs(pipeline, "", nil, "", false, false, 0)
-//	require.False(t, iter.Next())
-//	require.YesError(t, iter.Err())
-//	require.True(t, auth.IsErrNotAuthorized(iter.Err()), iter.Err().Error())
-//
-//	// alice removes bob from the input repo and adds bob to the output repo, but
-//	// bob still can't call GetLogs
-//	aliceClient.SetScope(aliceClient.Ctx(), &auth.SetScopeRequest{
-//		Username: bob,
-//		Scope:    auth.Scope_NONE,
-//		Repo:     repo,
-//	})
-//	aliceClient.SetScope(aliceClient.Ctx(), &auth.SetScopeRequest{
-//		Username: bob,
-//		Scope:    auth.Scope_READER,
-//		Repo:     pipeline,
-//	})
-//	iter = bobClient.GetLogs(pipeline, "", nil, "", false, false, 0)
-//	require.False(t, iter.Next())
-//	require.YesError(t, iter.Err())
-//	require.True(t, auth.IsErrNotAuthorized(iter.Err()), iter.Err().Error())
-//
-//	// alice adds bob to the output repo, and now bob can call GetLogs
-//	aliceClient.SetScope(aliceClient.Ctx(), &auth.SetScopeRequest{
-//		Username: bob,
-//		Scope:    auth.Scope_READER,
-//		Repo:     repo,
-//	})
-//	iter = bobClient.GetLogs(pipeline, "", nil, "", false, false, 0)
-//	iter.Next()
-//	require.NoError(t, iter.Err())
-//
-//	// bob can also call GetLogs for the master process
-//	iter = bobClient.GetLogs(pipeline, "", nil, "", true, false, 0)
-//	iter.Next()
-//	require.NoError(t, iter.Err())
-//}
-//
-//// TestGetLogsFromStats tests that GetLogs still works even when stats are
-//// enabled
-//func TestGetLogsFromStats(t *testing.T) {
-//	if testing.Short() {
-//		t.Skip("Skipping integration tests in short mode")
-//	}
-//	tu.DeleteAll(t)
-//	defer tu.DeleteAll(t)
-//	alice := robot(tu.UniqueString("alice"))
-//	aliceClient := tu.GetAuthenticatedPachClient(t, alice)
-//
-//	// alice creates a repo
-//	repo := tu.UniqueString(t.Name())
-//	require.NoError(t, aliceClient.CreateRepo(repo))
-//
-//	// alice creates a pipeline (we must enable stats for InspectDatum, which
-//	// means calling the grpc client function directly)
-//	pipeline := tu.UniqueString("alice")
-//	_, err := aliceClient.PpsAPIClient.CreatePipeline(aliceClient.Ctx(),
-//		&pps.CreatePipelineRequest{
-//			Pipeline: &pps.Pipeline{Name: pipeline},
-//			Transform: &pps.Transform{
-//				Cmd:   []string{"bash"},
-//				Stdin: []string{"cp /pfs/*/* /pfs/out/"},
-//			},
-//			ParallelismSpec: &pps.ParallelismSpec{Constant: 1},
-//			Input:           client.NewPFSInput(repo, "/*"),
-//			EnableStats:     true,
-//		})
-//	require.NoError(t, err)
-//
-//	// alice commits to the input repo, and the pipeline runs successfully
-//	err = aliceClient.PutFile(repo, "master", "/file1", strings.NewReader("test"))
-//	require.NoError(t, err)
-//	commitItr, err := aliceClient.FlushCommit(
-//		[]*pfs.Commit{client.NewCommit(repo, "master")},
-//		[]*pfs.Repo{client.NewRepo(pipeline)},
-//	)
-//	require.NoError(t, err)
-//	require.NoErrorWithinT(t, 3*time.Minute, func() error {
-//		_, err := commitItr.Next()
-//		return err
-//	})
-//	jobs, err := aliceClient.ListJob(pipeline, nil /*inputs*/, nil /*output*/, -1 /*history*/, true)
-//	require.NoError(t, err)
-//	require.Equal(t, 1, len(jobs))
-//	jobID := jobs[0].Job.ID
-//
-//	iter := aliceClient.GetLogs("", jobID, nil, "", false, false, 0)
-//	require.True(t, iter.Next())
-//	require.NoError(t, iter.Err())
-//
-//	iter = aliceClient.GetLogs("", jobID, nil, "", true, false, 0)
-//	iter.Next()
-//	require.NoError(t, iter.Err())
-//}
->>>>>>> d4696458
 
 func TestPipelineNewInput(t *testing.T) {
 	if os.Getenv("RUN_BAD_TESTS") == "" {
