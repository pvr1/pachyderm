package cmds

import (
	"bytes"
	"encoding/base64"
	"fmt"
	"io"
	"net/url"
	"os"
	"strconv"

	"github.com/pachyderm/pachyderm/src/client/version"
	"github.com/pachyderm/pachyderm/src/server/pkg/deploy"
	"github.com/pachyderm/pachyderm/src/server/pkg/deploy/assets"
	"github.com/spf13/cobra"
	"go.pedge.io/pkg/cobra"
	"go.pedge.io/pkg/exec"
)

// DeployCmd returns a cobra command for deploying a pachyderm cluster.
func DeployCmd() *cobra.Command {
	var shards int
	var hostPath string
	var dev bool
	var dryRun bool
	var registry bool
	cmd := &cobra.Command{
		Use:   "deploy [amazon bucket id secret token region volume-name volume-size-in-GB | google bucket volume-name volume-size-in-GB | microsoft container storage-account-name storage-account-key volume-uri volume-size-in-GB]",
		Short: "Print a kubernetes manifest for a Pachyderm cluster.",
		Long:  "Print a kubernetes manifest for a Pachyderm cluster.",
		Run: pkgcobra.RunBoundedArgs(pkgcobra.Bounds{Min: 0, Max: 8}, func(args []string) error {
			version := version.PrettyPrintVersion(version.Version)
			if dev {
				version = deploy.DevVersionTag
			}
			var out io.Writer
			var manifest bytes.Buffer
			out = &manifest
			if dryRun {
				out = os.Stdout
			}
			if len(args) == 0 {
				assets.WriteLocalAssets(out, uint64(shards), hostPath, registry, version)
			} else {
				switch args[0] {
				case "amazon":
					if len(args) != 8 {
						return fmt.Errorf("expected 8 args, got %d", len(args))
					}
					volumeName := args[6]
					volumeSize, err := strconv.Atoi(args[7])
					if err != nil {
						return fmt.Errorf("volume size needs to be an integer; instead got %v", args[7])
					}
					assets.WriteAmazonAssets(out, uint64(shards), args[1], args[2], args[3], args[4],
						args[5], volumeName, volumeSize, registry, version)
				case "google":
					if len(args) != 4 {
						return fmt.Errorf("expected 4 args, got %d", len(args))
					}
					volumeName := args[2]
					volumeSize, err := strconv.Atoi(args[3])
					if err != nil {
						return fmt.Errorf("volume size needs to be an integer; instead got %v", args[3])
					}
					assets.WriteGoogleAssets(out, uint64(shards), args[1], volumeName, volumeSize, registry, version)
				case "microsoft":
					if len(args) != 6 {
						return fmt.Errorf("expected 6 args, got %d", len(args))
					}
					_, err := base64.StdEncoding.DecodeString(args[3])
					if err != nil {
						return fmt.Errorf("storage-account-key needs to be base64 encoded; instead got '%v'", args[3])
					}
<<<<<<< HEAD
					assets.WriteMicrosoftAssets(out, uint64(shards), args[1], args[2], args[3], "", 0, registry, version)
=======
					volumeURI, err := url.ParseRequestURI(args[4])
					if err != nil {
						return fmt.Errorf("volume-uri needs to be a well-formed URI; instead got '%v'", args[4])
					}
					volumeSize, err := strconv.Atoi(args[5])
					if err != nil {
						return fmt.Errorf("volume size needs to be an integer; instead got %v", args[5])
					}
					assets.WriteMicrosoftAssets(out, uint64(shards), args[1], args[2], args[3], volumeURI.String(), volumeSize, version)
				default:
					return fmt.Errorf("expected one of google, amazon, or microsoft; instead got '%v'", args[0])
>>>>>>> 82d1b03b
				}
			}
			if !dryRun {
				return pkgexec.RunIO(
					pkgexec.IO{
						Stdin:  &manifest,
						Stdout: os.Stdout,
						Stderr: os.Stderr,
					}, "kubectl", "create", "-f", "-")
			}
			return nil
		}),
	}
	cmd.Flags().IntVarP(&shards, "shards", "s", 32, "The static number of shards for pfs.")
	cmd.Flags().StringVarP(&hostPath, "host-path", "p", "/tmp/pach", "the path on the host machine where data will be stored; this is only relevant if you are running pachyderm locally.")
	cmd.Flags().BoolVarP(&dev, "dev", "d", false, "Don't use a specific version of pachyderm/pachd.")
	cmd.Flags().BoolVarP(&dryRun, "dry-run", "", false, "Don't actually deploy pachyderm to Kubernetes, instead just print the manifest.")
	cmd.Flags().BoolVarP(&registry, "registry", "r", true, "Deploy a docker registry along side pachyderm.")
	return cmd
}<|MERGE_RESOLUTION|>--- conflicted
+++ resolved
@@ -72,9 +72,6 @@
 					if err != nil {
 						return fmt.Errorf("storage-account-key needs to be base64 encoded; instead got '%v'", args[3])
 					}
-<<<<<<< HEAD
-					assets.WriteMicrosoftAssets(out, uint64(shards), args[1], args[2], args[3], "", 0, registry, version)
-=======
 					volumeURI, err := url.ParseRequestURI(args[4])
 					if err != nil {
 						return fmt.Errorf("volume-uri needs to be a well-formed URI; instead got '%v'", args[4])
@@ -83,10 +80,9 @@
 					if err != nil {
 						return fmt.Errorf("volume size needs to be an integer; instead got %v", args[5])
 					}
-					assets.WriteMicrosoftAssets(out, uint64(shards), args[1], args[2], args[3], volumeURI.String(), volumeSize, version)
+					assets.WriteMicrosoftAssets(out, uint64(shards), args[1], args[2], args[3], volumeURI.String(), volumeSize, registry, version)
 				default:
 					return fmt.Errorf("expected one of google, amazon, or microsoft; instead got '%v'", args[0])
->>>>>>> 82d1b03b
 				}
 			}
 			if !dryRun {
