--- conflicted
+++ resolved
@@ -187,8 +187,7 @@
 
 	require.NoError(t, c.FinishCommit(dataRepo, commit.ID))
 
-<<<<<<< HEAD
-	pipelineName := uniqueString("TestDuplicatedJob.pipeline")
+	pipelineName := uniqueString("TestDuplicatedJob_pipeline")
 	_, err = c.PfsAPIClient.CreateRepo(
 		context.Background(),
 		&pfsclient.CreateRepoRequest{
@@ -197,10 +196,6 @@
 		},
 	)
 	require.NoError(t, err)
-=======
-	pipelineName := uniqueString("TestDuplicatedJob_pipeline")
-	require.NoError(t, c.CreateRepo(pipelineName))
->>>>>>> 4fd38cd7
 
 	cmd := []string{"cp", path.Join("/pfs", dataRepo, "file"), "/pfs/out/file"}
 	// Now we manually create the same job
