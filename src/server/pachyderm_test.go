--- conflicted
+++ resolved
@@ -553,11 +553,11 @@
 //}
 //}
 
-// This test fails if you updated some static assets (such as doc/deployment/pipeline_spec.md)
+// This test fails if you updated some static assets (such as doc/reference/pipeline_spec.md)
 // that are used in code but forgot to run:
 // $ make assets
 func TestAssets(t *testing.T) {
-	assetPaths := []string{"doc/deployment/pipeline_spec.md"}
+	assetPaths := []string{"doc/reference/pipeline_spec.md"}
 
 	for _, path := range assetPaths {
 		doc, err := ioutil.ReadFile(filepath.Join(os.Getenv("GOPATH"), "src/github.com/pachyderm/pachyderm/", path))
@@ -741,103 +741,6 @@
 	// leak but that shouldn't prevent the job from completing.
 	_, err = c.PutFile(dataRepo, "master", "file2", strings.NewReader("foo\n"))
 	require.NoError(t, err)
-<<<<<<< HEAD
-	outCommits = listCommitResponse.CommitInfo
-	require.Equal(t, 1, len(outCommits))
-
-	var buffer2 bytes.Buffer
-	require.NoError(t, c.GetFile(pipelineName, outCommits[0].Commit.ID, "file", 0, 0, "", false, nil, &buffer2))
-	lines = strings.Split(strings.TrimSpace(buffer2.String()), "\n")
-	require.Equal(t, 3, len(lines))
-	require.Equal(t, "foo", lines[0])
-	require.Equal(t, "bar", lines[1])
-	require.Equal(t, "foo", lines[2])
-}
-
-func TestPipelineThatUseNonexistentInputs(t *testing.T) {
-	if testing.Short() {
-		t.Skip("Skipping integration tests in short mode")
-	}
-	t.Parallel()
-	c := getPachClient(t)
-
-	pipelineName := uniqueString("pipeline")
-	require.YesError(t, c.CreatePipeline(
-		pipelineName,
-		"",
-		[]string{"bash"},
-		[]string{""},
-		&ppsclient.ParallelismSpec{
-			Strategy: ppsclient.ParallelismSpec_CONSTANT,
-			Constant: 1,
-		},
-		[]*ppsclient.PipelineInput{
-			{
-				Repo: &pfsclient.Repo{Name: "nonexistent"},
-			},
-		},
-		false,
-	))
-}
-
-func TestPipelineWhoseInputsGetDeleted(t *testing.T) {
-	if testing.Short() {
-		t.Skip("Skipping integration tests in short mode")
-	}
-	t.Parallel()
-	c := getPachClient(t)
-
-	repo := uniqueString("repo")
-	require.NoError(t, c.CreateRepo(repo))
-
-	pipelineName := uniqueString("pipeline")
-	require.NoError(t, c.CreatePipeline(
-		pipelineName,
-		"",
-		[]string{"bash"},
-		[]string{"true"},
-		&ppsclient.ParallelismSpec{
-			Strategy: ppsclient.ParallelismSpec_CONSTANT,
-			Constant: 1,
-		},
-		[]*ppsclient.PipelineInput{
-			{
-				Repo: &pfsclient.Repo{Name: repo},
-			},
-		},
-		false,
-	))
-
-	// Shouldn't be able to delete the input repo because it's the provenance
-	// of the output repo.
-	require.YesError(t, c.DeleteRepo(repo, false))
-
-	// The correct flow to delete the input repo
-	require.NoError(t, c.DeletePipeline(pipelineName))
-	require.NoError(t, c.DeleteRepo(pipelineName, false))
-	require.NoError(t, c.DeleteRepo(repo, false))
-}
-
-// This test fails if you updated some static assets (such as doc/deployment/pipeline_spec.md)
-// that are used in code but forgot to run:
-// $ make assets
-func TestAssets(t *testing.T) {
-	assetPaths := []string{"doc/reference/pipeline_spec.md"}
-
-	for _, path := range assetPaths {
-		doc, err := ioutil.ReadFile(filepath.Join(os.Getenv("GOPATH"), "src/github.com/pachyderm/pachyderm/", path))
-		if err != nil {
-			t.Fatal(err)
-		}
-
-		asset, err := pachyderm.Asset(path)
-		if err != nil {
-			t.Fatal(err)
-		}
-
-		require.Equal(t, doc, asset)
-	}
-=======
 	require.NoError(t, c.FinishCommit(dataRepo, "master"))
 	commitIter, err := c.FlushCommit([]*pfs.Commit{commit}, nil)
 	require.NoError(t, err)
@@ -846,7 +749,6 @@
 	buffer := bytes.Buffer{}
 	require.NoError(t, c.GetFile(commitInfos[0].Commit.Repo.Name, commitInfos[0].Commit.ID, "file", 0, 0, &buffer))
 	require.Equal(t, "foo\n", buffer.String())
->>>>>>> 24f78eec
 }
 
 // TestProvenance creates a pipeline DAG that's not a transitive reduction
