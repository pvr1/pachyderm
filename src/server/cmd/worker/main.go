package main

import (
	"context"
	"os"
	"path"
	"time"

	"github.com/pachyderm/pachyderm/v2/src/client"
	debugclient "github.com/pachyderm/pachyderm/v2/src/debug"
	"github.com/pachyderm/pachyderm/v2/src/internal/cmdutil"
	"github.com/pachyderm/pachyderm/v2/src/internal/errors"
	"github.com/pachyderm/pachyderm/v2/src/internal/grpcutil"
	logutil "github.com/pachyderm/pachyderm/v2/src/internal/log"
	"github.com/pachyderm/pachyderm/v2/src/internal/ppsutil"
	"github.com/pachyderm/pachyderm/v2/src/internal/serviceenv"
	"github.com/pachyderm/pachyderm/v2/src/internal/tracing"
	"github.com/pachyderm/pachyderm/v2/src/pps"
	"github.com/pachyderm/pachyderm/v2/src/server/cmd/worker/assets"
	debugserver "github.com/pachyderm/pachyderm/v2/src/server/debug/server"
	"github.com/pachyderm/pachyderm/v2/src/server/worker"
	workerserver "github.com/pachyderm/pachyderm/v2/src/server/worker/server"
	"github.com/pachyderm/pachyderm/v2/src/version"
	"github.com/pachyderm/pachyderm/v2/src/version/versionpb"

	etcd "github.com/coreos/etcd/clientv3"
	log "github.com/sirupsen/logrus"
)

func main() {
	log.SetFormatter(logutil.FormatterFunc(logutil.Pretty))

	// Copy certs embedded via go-bindata to /etc/ssl/certs. Because the
	// container running this app is user-specified, we don't otherwise have
	// control over the certs that are available.
	//
	// If an error occurs, don't hard-fail, but do record if any certs are
	// known to be missing so we can inform the user.
	if err := assets.RestoreAssets("/", "etc/ssl/certs"); err != nil {
		log.Warnf("failed to inject TLS certs: %v", err)
	}

	// append pachyderm bins to path to allow use of pachctl
	os.Setenv("PATH", os.Getenv("PATH")+":/pach-bin")

	cmdutil.Main(do, &serviceenv.WorkerFullConfiguration{})
}

// getPipelineInfo gets the PipelineInfo proto describing the pipeline that this
// worker is part of.
// getPipelineInfo has the side effect of adding auth to the passed pachClient
// which is necessary to get the PipelineInfo from pfs.
func getPipelineInfo(pachClient *client.APIClient, env serviceenv.ServiceEnv) (*pps.PipelineInfo, error) {
	ctx, cancel := context.WithTimeout(context.Background(), 30*time.Second)
	defer cancel()
	resp, err := env.GetEtcdClient().Get(ctx, path.Join(env.Config().PPSEtcdPrefix, "pipelines", env.Config().PPSPipelineName))
	if err != nil {
		return nil, err
	}
	if len(resp.Kvs) != 1 {
		return nil, errors.Errorf("expected to find 1 pipeline (%s), got %d: %v", env.Config().PPSPipelineName, len(resp.Kvs), resp)
	}
	var pipelinePtr pps.EtcdPipelineInfo
	if err := pipelinePtr.Unmarshal(resp.Kvs[0].Value); err != nil {
		return nil, err
	}
	pachClient.SetAuthToken(pipelinePtr.AuthToken)
	// Notice we use the SpecCommitID from our env, not from etcd. This is
	// because the value in etcd might get updated while the worker pod is
	// being created and we don't want to run the transform of one version of
	// the pipeline in the image of a different verison.
<<<<<<< HEAD
	pipelinePtr.SpecCommit.ID = env.PPSSpecCommitID
	return ppsutil.GetPipelineInfo(pachClient, &pipelinePtr)
=======
	pipelinePtr.SpecCommit.ID = env.Config().PPSSpecCommitID
	return ppsutil.GetPipelineInfo(pachClient, env.Config().PPSPipelineName, &pipelinePtr)
>>>>>>> c884b6b9
}

func do(config interface{}) error {
	// must run InstallJaegerTracer before InitWithKube/pach client initialization
	tracing.InstallJaegerTracerFromEnv()
	env := serviceenv.InitServiceEnv(serviceenv.NewConfiguration(config))

	// Construct a client that connects to the sidecar.
	pachClient := env.GetPachClient(context.Background())
	pipelineInfo, err := getPipelineInfo(pachClient, env) // get pipeline creds for pachClient
	if err != nil {
		return errors.Wrapf(err, "error getting pipelineInfo")
	}

	// Construct worker API server.
	workerRcName := ppsutil.PipelineRcName(pipelineInfo.Pipeline.Name, pipelineInfo.Version)
	workerInstance, err := worker.NewWorker(pachClient, env.GetEtcdClient(), env.Config().PPSEtcdPrefix, pipelineInfo, env.Config().PodName, env.Config().Namespace, "/")
	if err != nil {
		return err
	}

	// Start worker api server
	server, err := grpcutil.NewServer(context.Background(), false)
	if err != nil {
		return err
	}

	workerserver.RegisterWorkerServer(server.Server, workerInstance.APIServer)
	versionpb.RegisterAPIServer(server.Server, version.NewAPIServer(version.Version, version.APIServerOptions{}))
	debugclient.RegisterDebugServer(server.Server, debugserver.NewDebugServer(env, env.Config().PodName, pachClient))

	// Put our IP address into etcd, so pachd can discover us
	key := path.Join(env.Config().PPSEtcdPrefix, workerserver.WorkerEtcdPrefix, workerRcName, env.Config().PPSWorkerIP)

	// Prepare to write "key" into etcd by creating lease -- if worker dies, our
	// IP will be removed from etcd
	ctx, cancel := context.WithTimeout(pachClient.Ctx(), 10*time.Second)
	defer cancel()

	resp, err := env.GetEtcdClient().Grant(ctx, 10 /* seconds */)
	if err != nil {
		return errors.Wrapf(err, "error granting lease")
	}

	// keepalive forever
	if _, err := env.GetEtcdClient().KeepAlive(context.Background(), resp.ID); err != nil {
		return errors.Wrapf(err, "error with KeepAlive")
	}

	// Actually write "key" into etcd
	ctx, cancel = context.WithTimeout(context.Background(), 10*time.Second) // new ctx
	defer cancel()
	if _, err := env.GetEtcdClient().Put(ctx, key, "", etcd.WithLease(resp.ID)); err != nil {
		return errors.Wrapf(err, "error putting IP address")
	}

	// If server ever exits, return error
	if _, err := server.ListenTCP("", env.Config().PPSWorkerPort); err != nil {
		return err
	}
	return server.Wait()
}<|MERGE_RESOLUTION|>--- conflicted
+++ resolved
@@ -69,13 +69,8 @@
 	// because the value in etcd might get updated while the worker pod is
 	// being created and we don't want to run the transform of one version of
 	// the pipeline in the image of a different verison.
-<<<<<<< HEAD
-	pipelinePtr.SpecCommit.ID = env.PPSSpecCommitID
-	return ppsutil.GetPipelineInfo(pachClient, &pipelinePtr)
-=======
 	pipelinePtr.SpecCommit.ID = env.Config().PPSSpecCommitID
 	return ppsutil.GetPipelineInfo(pachClient, env.Config().PPSPipelineName, &pipelinePtr)
->>>>>>> c884b6b9
 }
 
 func do(config interface{}) error {
