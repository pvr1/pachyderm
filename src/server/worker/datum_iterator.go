--- conflicted
+++ resolved
@@ -451,62 +451,6 @@
 	})
 }
 
-<<<<<<< HEAD
-// removeS3Components removes all inputs underneath 'in' that are "s3 inputs":
-// 1. they are a PFS inputs with S3 = true
-// 2. they are a Cross, Union, or Join input, whose components are all "s3 inputs"
-// If "in" itself is an s3 input, then this returns nil.
-func removeS3Components(in *pps.Input) (*pps.Input, error) {
-	// removeInnerS3Inputs is an internal helper for Union, Cross, and Join inputs
-	removeAllS3Inputs := func(inputs []*pps.Input) ([]*pps.Input, error) {
-		var result []*pps.Input // result should be 'nil' if all inputs are s3
-		for _, input := range inputs {
-			switch input, err := removeS3Components(input); {
-			case err != nil:
-				return nil, err
-			case input == nil:
-				continue // 'input' was an s3 input--don't add it to 'result'
-			}
-			result = append(result, input)
-		}
-		return result, nil
-	}
-
-	var err error
-	switch {
-	case in.Pfs != nil && in.Pfs.S3:
-		return nil, nil
-	case in.Union != nil:
-		if in.Union, err = removeAllS3Inputs(in.Union); err != nil {
-			return nil, err
-		} else if len(in.Union) == 0 {
-			return nil, nil
-		}
-		return in, nil
-	case in.Cross != nil:
-		if in.Cross, err = removeAllS3Inputs(in.Cross); err != nil {
-			return nil, err
-		} else if len(in.Cross) == 0 {
-			return nil, nil
-		}
-		return in, nil
-	case in.Join != nil:
-		if in.Join, err = removeAllS3Inputs(in.Join); err != nil {
-			return nil, err
-		} else if len(in.Join) == 0 {
-			return nil, nil
-		}
-		return in, nil
-	case in.Cron != nil,
-		in.Git != nil,
-		in.Pfs != nil && !in.Pfs.S3:
-		return in, nil
-	}
-	return nil, errors.Errorf("could not sanitize unrecognized input type: %v", in)
-}
-
-=======
->>>>>>> e856ea3d
 // NewDatumIterator creates a datumIterator for an input.
 func NewDatumIterator(pachClient *client.APIClient, input *pps.Input) (DatumIterator, error) {
 	switch {
