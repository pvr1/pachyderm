--- conflicted
+++ resolved
@@ -148,18 +148,14 @@
 	ppj.logger.Logf("killing pipeline job with reason: %s", reason)
 	defer ppj.jdit.Finish()
 	// Use the registry's driver so that the job's supervision goroutine cannot cancel us
-<<<<<<< HEAD
-	return ppsutil.FinishPipelineJob(reg.driver.PachClient(), ppj.pji, pps.PipelineJobState_JOB_KILLED, reason)
-=======
-	_, err := reg.driver.PachClient().PpsAPIClient.StopJob(
+	_, err := reg.driver.PachClient().PpsAPIClient.StopPipelineJob(
 		reg.driver.PachClient().Ctx(),
-		&pps.StopJobRequest{
-			Job:    pj.pji.Job,
-			Reason: reason,
+		&pps.StopPipelineJobRequest{
+			PipelineJob: ppj.pji.PipelineJob,
+			Reason:      reason,
 		},
 	)
 	return err
->>>>>>> a92832f7
 }
 
 func (reg *registry) initializeJobChain(metaCommitInfo *pfs.CommitInfo) error {
