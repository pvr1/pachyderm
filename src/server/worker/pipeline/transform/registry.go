--- conflicted
+++ resolved
@@ -711,20 +711,6 @@
 		}
 	}
 
-<<<<<<< HEAD
-	// TODO: we should NOT start the job this way if it is in EGRESSING
-	pj.jdit, err = reg.jobChain.Start(pj)
-	if err != nil {
-		return err
-	}
-
-	pj.ji.DataTotal = pj.jdit.MaxLen()
-	if err := pj.writeJobInfo(); err != nil {
-		return err
-	}
-
-=======
->>>>>>> 206d84c6
 	var afterTime time.Duration
 	if pj.ji.JobTimeout != nil {
 		startTime, err := types.TimestampFromProto(pj.ji.Started)
@@ -749,6 +735,10 @@
 	if pj.ji.State != pps.JobState_JOB_EGRESSING {
 		pj.jdit, err = reg.jobChain.Start(pj)
 		if err != nil {
+			return err
+		}
+		pj.ji.DataTotal = pj.jdit.MaxLen()
+		if err := pj.writeJobInfo(); err != nil {
 			return err
 		}
 	}
