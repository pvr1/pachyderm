--- conflicted
+++ resolved
@@ -143,15 +143,11 @@
 		result.Responses = append(result.Responses, &transaction.TransactionResponse{})
 	}
 
-<<<<<<< HEAD
 	// Set the transaction's JobID to be the same as the transaction ID, which
 	// will be used for any newly made commits.
 	txnCtx.Job = &pfs.Job{ID: info.Transaction.ID}
 
-	directTxn := txnenv.NewDirectTransaction(txnCtx)
-=======
 	directTxn := txnenv.NewDirectTransaction(d.txnEnv, txnCtx)
->>>>>>> 9be357b1
 	for i, request := range info.Requests {
 		var err error
 		response := result.Responses[i]
