package cmds

import (
	"bufio"
	"bytes"
	"errors"
	"fmt"
	"io"
	"net/url"
	"os"
	"path"
	"path/filepath"
	"strings"
	"syscall"
	"text/tabwriter"

	"golang.org/x/sync/errgroup"

	"github.com/pachyderm/pachyderm/src/client"
	pfsclient "github.com/pachyderm/pachyderm/src/client/pfs"
	"github.com/pachyderm/pachyderm/src/server/pfs/fuse"
	"github.com/pachyderm/pachyderm/src/server/pfs/pretty"
	"github.com/pachyderm/pachyderm/src/server/pkg/cmd"

	"github.com/spf13/cobra"
	"go.pedge.io/pkg/cobra"
	"go.pedge.io/pkg/exec"
)

// Cmds returns a slice containing pfs commands.
func Cmds(address string) []*cobra.Command {
	var fileNumber int
	var fileModulus int
	var blockNumber int
	var blockModulus int
	shard := func() *pfsclient.Shard {
		return &pfsclient.Shard{
			FileNumber:   uint64(fileNumber),
			FileModulus:  uint64(fileModulus),
			BlockNumber:  uint64(blockNumber),
			BlockModulus: uint64(blockModulus),
		}
	}

	addShardFlags := func(cmd *cobra.Command) {
		cmd.Flags().IntVarP(&fileNumber, "file-shard", "s", 0, "file shard to read")
		cmd.Flags().IntVarP(&fileModulus, "file-modulus", "m", 1, "modulus of file shard")
		cmd.Flags().IntVarP(&blockNumber, "block-shard", "b", 0, "block shard to read")
		cmd.Flags().IntVarP(&blockModulus, "block-modulus", "n", 1, "modulus of block shard")
	}

	repo := &cobra.Command{
		Use:   "repo",
		Short: "Docs for repos.",
		Long: `Repos, short for repository, are the top level data object in Pachyderm.

Repos are created with create-repo.`,
		Run: cmd.RunFixedArgs(0, func(args []string) error {
			return nil
		}),
	}

	createRepo := &cobra.Command{
		Use:   "create-repo repo-name",
		Short: "Create a new repo.",
		Long:  "Create a new repo.",
		Run: cmd.RunFixedArgs(1, func(args []string) error {
			client, err := client.NewFromAddress(address)
			if err != nil {
				return err
			}
			return client.CreateRepo(args[0])
		}),
	}

	inspectRepo := &cobra.Command{
		Use:   "inspect-repo repo-name",
		Short: "Return info about a repo.",
		Long:  "Return info about a repo.",
		Run: cmd.RunFixedArgs(1, func(args []string) error {
			client, err := client.NewFromAddress(address)
			if err != nil {
				return err
			}
			repoInfo, err := client.InspectRepo(args[0])
			if err != nil {
				return err
			}
			if repoInfo == nil {
				return fmt.Errorf("repo %s not found", args[0])
			}
			return pretty.PrintDetailedRepoInfo(repoInfo)
		}),
	}

	var listRepoProvenance cmd.RepeatedStringArg
	listRepo := &cobra.Command{
		Use:   "list-repo",
		Short: "Return all repos.",
		Long:  "Reutrn all repos.",
		Run: cmd.RunFixedArgs(0, func(args []string) error {
			c, err := client.NewFromAddress(address)
			if err != nil {
				return err
			}
			repoInfos, err := c.ListRepo(listRepoProvenance)
			if err != nil {
				return err
			}
			writer := tabwriter.NewWriter(os.Stdout, 20, 1, 3, ' ', 0)
			pretty.PrintRepoHeader(writer)
			for _, repoInfo := range repoInfos {
				pretty.PrintRepoInfo(writer, repoInfo)
			}
			return writer.Flush()
		}),
	}
	listRepo.Flags().VarP(&listRepoProvenance, "provenance", "p", "list only repos with the specified repos provenance")

	var force bool
	deleteRepo := &cobra.Command{
		Use:   "delete-repo repo-name",
		Short: "Delete a repo.",
		Long:  "Delete a repo.",
		Run: cmd.RunFixedArgs(1, func(args []string) error {
			client, err := client.NewFromAddress(address)
			if err != nil {
				return err
			}
			return client.DeleteRepo(args[0], force)
		}),
	}
	deleteRepo.Flags().BoolVarP(&force, "force", "f", false, "remove the repo regardless of errors; use with care")

	commit := &cobra.Command{
		Use:   "commit",
		Short: "Docs for commits.",
		Long: `Commits are atomic transactions on the content of a repo.

Creating a commit is a multistep process:
- start a new commit with start-commit
- write files to it through fuse or with put-file
- finish the new commit with finish-commit

Commits that have been started but not finished are NOT durable storage.
Commits become reliable (and immutable) when they are finished.

Commits can be created with another commit as a parent.
This layers the data in the commit over the data in the parent.`,
		Run: cmd.RunFixedArgs(0, func(args []string) error {
			return nil
		}),
	}

	startCommit := &cobra.Command{
		Use:   "start-commit repo-name [parent-commit | branch]",
		Short: "Start a new commit.",
		Long: `Start a new commit with parent-commit as the parent, or start a commit on the given branch; if the branch does not exist, it will be created.

Examples:

    # Start a commit in repo "foo" on branch "bar"
	$ pachctl start-commit foo bar

	# Start a commit with master/3 as the parent in repo foo
	$ pachctl start-commit foo master/3
`,
		Run: cmd.RunFixedArgs(2, func(args []string) error {
			client, err := client.NewFromAddress(address)
			if err != nil {
				return err
			}
			commit, err := client.StartCommit(args[0], args[1])
			if err != nil {
				return err
			}
			fmt.Println(commit.ID)
			return nil
		}),
	}

	forkCommit := &cobra.Command{
		Use:   "fork-commit repo-name parent-commit branch-name",
		Short: "Start a new commit with a given parent on a new branch",
		Long: `Start a new commit with parent-commit as the parent, on a new branch with the name branch-name.

Examples:

    # Start a commit in repo "test" on a new branch "bar" with foo/2 as the parent
	$ pachctl fork-commit test foo/2 bar
`,
		Run: cmd.RunFixedArgs(3, func(args []string) error {
			client, err := client.NewFromAddress(address)
			if err != nil {
				return err
			}
			commit, err := client.ForkCommit(args[0], args[1], args[2])
			if err != nil {
				return err
			}
			fmt.Println(commit.ID)
			return nil
		}),
	}

	var cancel bool
	finishCommit := &cobra.Command{
		Use:   "finish-commit repo-name commit-id",
		Short: "Finish a started commit.",
		Long:  "Finish a started commit. Commit-id must be a writeable commit.",
		Run: cmd.RunFixedArgs(2, func(args []string) error {
			client, err := client.NewFromAddress(address)
			if err != nil {
				return err
			}
			if cancel {
				return client.CancelCommit(args[0], args[1])
			}
			return client.FinishCommit(args[0], args[1])
		}),
	}
	finishCommit.Flags().BoolVarP(&cancel, "cancel", "c", false, "cancel the commit")

	inspectCommit := &cobra.Command{
		Use:   "inspect-commit repo-name commit-id",
		Short: "Return info about a commit.",
		Long:  "Return info about a commit.",
		Run: cmd.RunFixedArgs(2, func(args []string) error {
			client, err := client.NewFromAddress(address)
			if err != nil {
				return err
			}
			commitInfo, err := client.InspectCommit(args[0], args[1])
			if err != nil {
				return err
			}
			if commitInfo == nil {
				return fmt.Errorf("commit %s not found", args[1])
			}
			return pretty.PrintDetailedCommitInfo(commitInfo)
		}),
	}

	var all bool
	var block bool
	var listCommitProvenance cmd.RepeatedStringArg
	listCommit := &cobra.Command{
		Use:   "list-commit repo-name",
		Short: "Return all commits on a set of repos",
		Long: `Return all commits on a set of repos.

Examples:

	# return commits in repo "foo" and repo "bar"
	$ pachctl list-commit foo bar

	# return commits in repo "foo" since commit master/2 and those in repo "bar" since commit master/4
	$ pachctl list-commit foo/master/2 bar/master/4

	# return commits in repo "foo" that have commits
	# "bar/master/3" and "baz/master/5" as provenance
	$ pachctl list-commit foo -p bar/master/3 -p baz/master/5

`,
		Run: pkgcobra.Run(func(args []string) error {
			fromCommits, err := cmd.ParseCommits(args)
			if err != nil {
				return err
			}

			c, err := client.NewFromAddress(address)
			if err != nil {
				return err
			}

			provenance, err := cmd.ParseCommits(listCommitProvenance)
			if err != nil {
				return err
			}
			status := pfsclient.CommitStatus_NORMAL
			if all {
				status = pfsclient.CommitStatus_ALL
			}
			commitInfos, err := c.ListCommit(fromCommits, provenance, client.CommitTypeNone, status, block)
			if err != nil {
				return err
			}

			writer := tabwriter.NewWriter(os.Stdout, 20, 1, 3, ' ', 0)
			pretty.PrintCommitInfoHeader(writer)
			for _, commitInfo := range commitInfos {
				pretty.PrintCommitInfo(writer, commitInfo)
			}
			return writer.Flush()
		}),
	}
	listCommit.Flags().BoolVarP(&all, "all", "a", false, "list all commits including cancelled and archived ones")
	listCommit.Flags().BoolVarP(&block, "block", "b", false, "block until there are new commits since the from commits")
	listCommit.Flags().VarP(&listCommitProvenance, "provenance", "p",
		"list only commits with the specified `commit`s provenance, commits are specified as RepoName/CommitID")

	var repos cmd.RepeatedStringArg
	flushCommit := &cobra.Command{
		Use:   "flush-commit commit [commit ...]",
		Short: "Wait for all commits caused by the specified commits to finish and return them.",
		Long: `Wait for all commits caused by the specified commits to finish and return them.

Examples:

	# return commits caused by foo/master/1 and bar/master/2
	$ pachctl flush-commit foo/master/1 bar/master/2

	# return commits caused by foo/master/1 leading to repos bar and baz
	$ pachctl flush-commit foo/master/1 -r bar -r baz

`,
		Run: pkgcobra.Run(func(args []string) error {
			commits, err := cmd.ParseCommits(args)
			if err != nil {
				return err
			}

			c, err := client.NewFromAddress(address)
			if err != nil {
				return err
			}

			var toRepos []*pfsclient.Repo
			for _, repoName := range repos {
				toRepos = append(toRepos, client.NewRepo(repoName))
			}

			commitInfos, err := c.FlushCommit(commits, toRepos)
			if err != nil {
				return err
			}

			writer := tabwriter.NewWriter(os.Stdout, 20, 1, 3, ' ', 0)
			pretty.PrintCommitInfoHeader(writer)
			for _, commitInfo := range commitInfos {
				pretty.PrintCommitInfo(writer, commitInfo)
			}
			return writer.Flush()
		}),
	}
	flushCommit.Flags().VarP(&repos, "repos", "r", "Wait only for commits leading to a specific set of repos")

	listBranch := &cobra.Command{
		Use:   "list-branch repo-name",
		Short: "Return all branches on a repo.",
		Long:  "Return all branches on a repo.",
		Run: cmd.RunFixedArgs(1, func(args []string) error {
			client, err := client.NewFromAddress(address)
			if err != nil {
				return err
			}
			status := pfsclient.CommitStatus_NORMAL
			if all {
				status = pfsclient.CommitStatus_ALL
			}
<<<<<<< HEAD
			commitInfos, err := client.ListBranch(args[0], status)
=======
			branches, err := client.ListBranch(args[0], status)
>>>>>>> b8d4000b
			if err != nil {
				return err
			}
			for _, branch := range branches {
				fmt.Println(branch)
			}
			return nil
		}),
	}
	listBranch.Flags().BoolVarP(&all, "all", "a", false, "list all branches including cancelled and archived ones")

	file := &cobra.Command{
		Use:   "file",
		Short: "Docs for files.",
		Long: `Files are the lowest level data object in Pachyderm.

Files can be written to started (but not finished) commits with put-file.
Files can be read from finished commits with get-file.`,
		Run: cmd.RunFixedArgs(0, func(args []string) error {
			return nil
		}),
	}

	var filePaths []string
	var recursive bool
	var commitFlag bool
	var inputFile string
	// putFilePath is a helper for putFile
	putFilePath := func(client *client.APIClient, args []string, filePath string) error {
		if filePath == "-" {
			if len(args) < 3 {
				return errors.New("either a path or the -f flag needs to be provided")
			}
			_, err := client.PutFile(args[0], args[1], args[2], os.Stdin)
			return err
		}
		// try parsing the filename as a url, if it is one do a PutFileURL
		if url, err := url.Parse(filePath); err == nil && url.Scheme != "" {
			if len(args) < 3 {
				return client.PutFileURL(args[0], args[1], strings.TrimPrefix(url.Path, "/"), url.String())
			}
			return client.PutFileURL(args[0], args[1], args[2], url.String())
		}
		if !recursive {
			if len(args) == 3 {
				return cpFile(client, args[0], args[1], args[2], filePath)
			}
			return cpFile(client, args[0], args[1], filePath, filePath)
		}
		var eg errgroup.Group
		filepath.Walk(filePath, func(path string, info os.FileInfo, err error) error {
			if info.IsDir() {
				return nil
			}
			if len(args) == 3 {
				eg.Go(func() error { return cpFile(client, args[0], args[1], filepath.Join(args[2], path), path) })
			}
			eg.Go(func() error { return cpFile(client, args[0], args[1], path, path) })
			return nil
		})
		return eg.Wait()
	}
	putFile := &cobra.Command{
		Use:   "put-file repo-name commit-id path/to/file/in/pfs",
		Short: "Put a file into the filesystem.",
		Long: `Put-file supports a number of ways to insert data into pfs:
Put data from stdin as repo/commit/path:
	echo "data" | pachctl put-file repo commit path

Start a new commmit on branch, put data from stdin as repo/branch/path and
finish the commit:
	echo "data" | pachctl put-file -c repo branch path

Put a file from the local filesystem as repo/commit/path:
	pachctl put-file repo commit path -f file

Put a file from the local filesystem as repo/commit/file:
	pachctl put-file repo commit -f file

Put the contents of a directory as repo/commit/path/dir/file:
	pachctl put-file -r repo commit path -f dir

Put the contents of a directory as repo/commit/dir/file:
	pachctl put-file -r repo commit -f dir

Put the data from a URL as repo/commit/path:
	pachctl put-file repo commit path -f http://host/url_path

Put the data from a URL as repo/commit/url_path:
	pachctl put-file repo commit -f http://host/url_path

Put several files or URLs that are listed in file.
Files and URLs should be newline delimited.
	pachctl put-file repo commit -i file
`,
		Run: cmd.RunBoundedArgs(2, 3, func(args []string) (retErr error) {
			client, err := client.NewFromAddress(address)
			if err != nil {
				return err
			}
			if commitFlag {
				commit, err := client.StartCommit(args[0], args[1])
				if err != nil {
					return err
				}
				defer func() {
					if retErr != nil {
						// something errored so we try to cancel the commit
						if err := client.CancelCommit(commit.Repo.Name, commit.ID); err != nil {
							fmt.Printf("Error cancelling commit: %s", err.Error())
						}
					} else {
						if err := client.FinishCommit(commit.Repo.Name, commit.ID); err != nil && retErr == nil {
							retErr = err
						}
					}
				}()
			}
			var eg errgroup.Group
			if inputFile != "" {
				var r io.Reader
				if inputFile == "-" {
					r = os.Stdin
				} else {
					inputFile, err := os.Open(inputFile)
					if err != nil {
						return err
					}
					defer func() {
						if err := inputFile.Close(); err != nil && retErr == nil {
							retErr = err
						}
					}()
					r = inputFile
				}
				// scan line by line
				scanner := bufio.NewScanner(r)
				for scanner.Scan() {
					if filePath := scanner.Text(); filePath != "" {
						eg.Go(func() error { return putFilePath(client, args, filePath) })
					}
				}
			} else {
				for _, filePath := range filePaths {
					eg.Go(func() error { return putFilePath(client, args, filePath) })
				}
			}
			return eg.Wait()
		}),
	}
	putFile.Flags().StringSliceVarP(&filePaths, "file", "f", []string{"-"}, "The file to be put, it can be a local file or a URL.")
	putFile.Flags().StringVarP(&inputFile, "input-file", "i", "", "Read filepaths or URLs from a file.  If - is used, paths are read from the standard input.")
	putFile.Flags().BoolVarP(&recursive, "recursive", "r", false, "Recursively put the files in a directory.")
	putFile.Flags().BoolVarP(&commitFlag, "commit", "c", false, "Start and finish the commit in addition to putting data.")

	var fromCommitID string
	var fullFile bool
	addFileFlags := func(cmd *cobra.Command) {
		cmd.Flags().StringVarP(&fromCommitID, "from", "f", "", "only consider data written since this commit")
		cmd.Flags().BoolVar(&fullFile, "full-file", false, "if there has been data since the from commit return the full file")
	}
	getFile := &cobra.Command{
		Use:   "get-file repo-name commit-id path/to/file",
		Short: "Return the contents of a file.",
		Long:  "Return the contents of a file.",
		Run: cmd.RunFixedArgs(3, func(args []string) error {
			client, err := client.NewFromAddress(address)
			if err != nil {
				return err
			}
			return client.GetFile(args[0], args[1], args[2], 0, 0, fromCommitID, fullFile, shard(), os.Stdout)
		}),
	}
	addShardFlags(getFile)
	addFileFlags(getFile)

	inspectFile := &cobra.Command{
		Use:   "inspect-file repo-name commit-id path/to/file",
		Short: "Return info about a file.",
		Long:  "Return info about a file.",
		Run: cmd.RunFixedArgs(3, func(args []string) error {
			client, err := client.NewFromAddress(address)
			if err != nil {
				return err
			}
			fileInfo, err := client.InspectFile(args[0], args[1], args[2], fromCommitID, fullFile, shard())
			if err != nil {
				return err
			}
			if fileInfo == nil {
				return fmt.Errorf("file %s not found", args[2])
			}
			return pretty.PrintDetailedFileInfo(fileInfo)
		}),
	}
	addShardFlags(inspectFile)
	addFileFlags(inspectFile)

	listFile := &cobra.Command{
		Use:   "list-file repo-name commit-id path/to/dir",
		Short: "Return the files in a directory.",
		Long:  "Return the files in a directory.",
		Run: cmd.RunBoundedArgs(2, 3, func(args []string) error {
			client, err := client.NewFromAddress(address)
			if err != nil {
				return err
			}
			var path string
			if len(args) == 3 {
				path = args[2]
			}
			fileInfos, err := client.ListFile(args[0], args[1], path, fromCommitID, fullFile, shard(), true)
			if err != nil {
				return err
			}
			writer := tabwriter.NewWriter(os.Stdout, 20, 1, 3, ' ', 0)
			pretty.PrintFileInfoHeader(writer)
			for _, fileInfo := range fileInfos {
				pretty.PrintFileInfo(writer, fileInfo)
			}
			return writer.Flush()
		}),
	}
	addShardFlags(listFile)
	addFileFlags(listFile)

	deleteFile := &cobra.Command{
		Use:   "delete-file repo-name commit-id path/to/file",
		Short: "Delete a file.",
		Long:  "Delete a file.",
		Run: cmd.RunFixedArgs(2, func(args []string) error {
			client, err := client.NewFromAddress(address)
			if err != nil {
				return err
			}
			return client.DeleteFile(args[0], args[1], args[2])
		}),
	}

	var debug bool
	var allCommits bool
	mount := &cobra.Command{
		Use:   "mount path/to/mount/point",
		Short: "Mount pfs locally. This command blocks.",
		Long:  "Mount pfs locally. This command blocks.",
		Run: cmd.RunFixedArgs(1, func(args []string) error {
			client, err := client.NewFromAddress(address)
			if err != nil {
				return err
			}
			go func() { client.KeepConnected(nil) }()
			mounter := fuse.NewMounter(address, client)
			mountPoint := args[0]
			ready := make(chan bool)
			go func() {
				<-ready
				fmt.Println("Filesystem mounted, CTRL-C to exit.")
			}()
			err = mounter.Mount(mountPoint, shard(), nil, ready, debug, allCommits)
			if err != nil {
				return err
			}
			return nil
		}),
	}
	addShardFlags(mount)
	mount.Flags().BoolVarP(&debug, "debug", "d", false, "Turn on debug messages.")
	mount.Flags().BoolVarP(&allCommits, "all-commits", "a", false, "Show archived and cancelled commits.")

	unmount := &cobra.Command{
		Use:   "unmount path/to/mount/point",
		Short: "Unmount pfs.",
		Long:  "Unmount pfs.",
		Run: cmd.RunBoundedArgs(0, 1, func(args []string) error {
			if len(args) == 1 {
				return syscall.Unmount(args[0], 0)
			}

			if all {
				stdin := strings.NewReader(`
mount | grep pfs:// | cut -f 3 -d " "
`)
				var stdout bytes.Buffer
				if err := pkgexec.RunIO(pkgexec.IO{
					Stdin:  stdin,
					Stdout: &stdout,
					Stderr: os.Stderr,
				}, "sh"); err != nil {
					return err
				}
				scanner := bufio.NewScanner(&stdout)
				var mounts []string
				for scanner.Scan() {
					mounts = append(mounts, scanner.Text())
				}
				if len(mounts) == 0 {
					fmt.Println("No mounts found.")
					return nil
				}
				fmt.Printf("Unmount the following filesystems? yN\n")
				for _, mount := range mounts {
					fmt.Printf("%s\n", mount)
				}
				r := bufio.NewReader(os.Stdin)
				bytes, err := r.ReadBytes('\n')
				if err != nil {
					return err
				}
				if bytes[0] == 'y' || bytes[0] == 'Y' {
					for _, mount := range mounts {
						if err := syscall.Unmount(mount, 0); err != nil {
							return err
						}
					}
				}
			}
			return nil
		}),
	}
	unmount.Flags().BoolVarP(&all, "all", "a", false, "unmount all pfs mounts")

	archiveAll := &cobra.Command{
		Use:   "archive-all",
		Short: "Archives all commits in all repos",
		Long:  "Archives all commits in all repos",
		Run: cmd.RunFixedArgs(0, func(args []string) error {
			client, err := client.NewFromAddress(address)
			if err != nil {
				return err
			}
			return client.ArchiveAll()
		}),
	}

	var result []*cobra.Command
	result = append(result, repo)
	result = append(result, createRepo)
	result = append(result, inspectRepo)
	result = append(result, listRepo)
	result = append(result, deleteRepo)
	result = append(result, commit)
	result = append(result, startCommit)
	result = append(result, forkCommit)
	result = append(result, finishCommit)
	result = append(result, inspectCommit)
	result = append(result, listCommit)
	result = append(result, flushCommit)
	result = append(result, listBranch)
	result = append(result, file)
	result = append(result, putFile)
	result = append(result, getFile)
	result = append(result, inspectFile)
	result = append(result, listFile)
	result = append(result, deleteFile)
	result = append(result, mount)
	result = append(result, unmount)
	result = append(result, archiveAll)
	return result
}

func parseCommitMounts(args []string) []*fuse.CommitMount {
	var result []*fuse.CommitMount
	for _, arg := range args {
		commitMount := &fuse.CommitMount{Commit: client.NewCommit("", "")}
		repo, commitAlias := path.Split(arg)
		commitMount.Commit.Repo.Name = path.Clean(repo)
		split := strings.Split(commitAlias, ":")
		if len(split) > 0 {
			commitMount.Commit.ID = split[0]
		}
		if len(split) > 1 {
			commitMount.Alias = split[1]
		}
		result = append(result, commitMount)
	}
	return result
}

func cpFile(client *client.APIClient, repo string, commit string, path string, filePath string) (retErr error) {
	f, err := os.Open(filePath)
	if err != nil {
		return err
	}
	defer func() {
		if err := f.Close(); err != nil && retErr == nil {
			retErr = err
		}
	}()
	_, err = client.PutFile(repo, commit, path, f)
	return err
}<|MERGE_RESOLUTION|>--- conflicted
+++ resolved
@@ -358,11 +358,7 @@
 			if all {
 				status = pfsclient.CommitStatus_ALL
 			}
-<<<<<<< HEAD
-			commitInfos, err := client.ListBranch(args[0], status)
-=======
 			branches, err := client.ListBranch(args[0], status)
->>>>>>> b8d4000b
 			if err != nil {
 				return err
 			}
