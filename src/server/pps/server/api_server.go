--- conflicted
+++ resolved
@@ -1106,12 +1106,12 @@
 	})
 }
 
-func (a *apiServer) numWorkers(ctx context.Context, deploymentName string) (int, error) {
-	workerDeployment, err := a.kubeClient.Extensions().Deployments(a.namespace).Get(deploymentName)
+func (a *apiServer) numWorkers(ctx context.Context, rcName string) (int, error) {
+	workerRC, err := a.kubeClient.ReplicationControllers(a.namespace).Get(rcName)
 	if err != nil {
 		return 0, err
 	}
-	return int(workerDeployment.Spec.Replicas), nil
+	return int(workerRC.Spec.Replicas), nil
 }
 
 func (a *apiServer) scaleDownWorkers(ctx context.Context, rcName string) error {
@@ -1140,18 +1140,18 @@
 	return err
 }
 
-func (a *apiServer) waitWorkers(ctx context.Context, deploymentName string) error {
+func (a *apiServer) waitWorkers(ctx context.Context, rcName string) error {
 	b := backoff.NewExponentialBackOff()
 	b.MaxElapsedTime = time.Second * 30
 	return backoff.RetryNotify(func() error {
-		newDeployment, err := a.kubeClient.Extensions().Deployments(api.NamespaceDefault).Get(deploymentName)
-		if err != nil {
-			return err
-		}
-		if newDeployment.Status.Replicas == newDeployment.Spec.Replicas {
+		rc, err := a.kubeClient.ReplicationControllers(api.NamespaceDefault).Get(rcName)
+		if err != nil {
+			return err
+		}
+		if rc.Status.Replicas == rc.Spec.Replicas {
 			return nil
 		}
-		return fmt.Errorf("deployment not ready")
+		return fmt.Errorf("rc not ready")
 	}, b, func(err error, d time.Duration) error {
 		return nil
 	})
@@ -1519,42 +1519,26 @@
 		}
 
 		// Start worker pool
-		var deploymentName string
+		var rcName string
 		if jobInfo.Pipeline != nil {
 			// We scale up the workers before we run a job, to ensure
 			// that the job will have workers to use.  Note that scaling
 			// a RC is idempotent: nothing happens if the workers have
 			// already been scaled.
-<<<<<<< HEAD
-			deploymentName = PipelineDeploymentName(jobInfo.Pipeline.Name, jobInfo.PipelineVersion)
-			if err := a.scaleUpWorkers(ctx, deploymentName, jobInfo.ParallelismSpec); err != nil {
-				return err
-			}
-		} else {
-			deploymentName = JobDeploymentName(jobInfo.Job.ID)
-=======
-			rcName := PipelineRcName(jobInfo.Pipeline.Name, jobInfo.PipelineVersion)
+			rcName = PipelineRcName(jobInfo.Pipeline.Name, jobInfo.PipelineVersion)
 			if err := a.scaleUpWorkers(ctx, rcName, jobInfo.ParallelismSpec); err != nil {
 				return err
 			}
-			wp, err = a.newWorkerPool(ctx, rcName, jobInfo.Job.ID)
-			if err != nil {
-				return err
-			}
 		} else {
-			wp, err = a.newWorkerPool(ctx, JobRcName(jobInfo.Job.ID), jobInfo.Job.ID)
-			if err != nil {
-				return err
-			}
->>>>>>> d5ea03a9
-		}
-
-		if err := a.waitWorkers(ctx, deploymentName); err != nil {
+			rcName = JobRcName(jobInfo.Job.ID)
+		}
+
+		if err := a.waitWorkers(ctx, rcName); err != nil {
 			fmt.Errorf("deployment isn't the correct size, proceeding anyways")
 		}
 
 		failed := false
-		numWorkers, err := a.numWorkers(ctx, deploymentName)
+		numWorkers, err := a.numWorkers(ctx, rcName)
 		if err != nil {
 			return err
 		}
@@ -1602,7 +1586,7 @@
 		// set the initial values
 		updateProgress(0)
 
-		serviceAddr, err := a.workerServiceIP(ctx, deploymentName)
+		serviceAddr, err := a.workerServiceIP(ctx, rcName)
 		clientPool := sync.Pool{
 			New: func() interface{} {
 				conn, err := grpc.DialContext(ctx, fmt.Sprintf("%s:%d", serviceAddr, client.PPSWorkerPort), grpc.WithInsecure(), grpc.WithBlock())
@@ -1875,14 +1859,10 @@
 	return a.createWorkerRc(options)
 }
 
-<<<<<<< HEAD
-func (a *apiServer) deleteWorkers(deploymentName string) error {
-	if err := a.kubeClient.Services(a.namespace).Delete(deploymentName); err != nil {
+func (a *apiServer) deleteWorkers(rcName string) error {
+	if err := a.kubeClient.Services(a.namespace).Delete(rcName); err != nil {
 		return err
 	}
-=======
-func (a *apiServer) deleteWorkers(rcName string) error {
->>>>>>> d5ea03a9
 	falseVal := false
 	deleteOptions := &api.DeleteOptions{
 		OrphanDependents: &falseVal,
