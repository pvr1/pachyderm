--- conflicted
+++ resolved
@@ -50,12 +50,7 @@
 	// a pachyderm client wrapping this operation's context (child of the PPS
 	// master's context, and cancelled at the end of step())
 	opClient     *client.APIClient
-<<<<<<< HEAD
-	ptr          *pps.EtcdPipelineInfo
-=======
 	ptr          *pps.StoredPipelineInfo
-	name         string // also in pipelineInfo, but that may not be set initially
->>>>>>> 521a22cb
 	pipelineInfo *pps.PipelineInfo
 	rc           *v1.ReplicationController
 }
@@ -117,12 +112,7 @@
 	op := &pipelineOp{
 		m:        m,
 		opClient: opClient,
-<<<<<<< HEAD
-		ptr:      &pps.EtcdPipelineInfo{},
-=======
 		ptr:      &pps.StoredPipelineInfo{},
-		name:     pipeline,
->>>>>>> 521a22cb
 	}
 	// get latest StoredPipelineInfo (events can pile up, so that the current state
 	// doesn't match the event being processed)
