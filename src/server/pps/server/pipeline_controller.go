package server

import (
	"context"
	"fmt"
	"time"

	"github.com/pachyderm/pachyderm/v2/src/client"
	"github.com/pachyderm/pachyderm/v2/src/internal/backoff"
	"github.com/pachyderm/pachyderm/v2/src/internal/errors"
	"github.com/pachyderm/pachyderm/v2/src/internal/ppsutil"
	"github.com/pachyderm/pachyderm/v2/src/internal/tracing"
	"github.com/pachyderm/pachyderm/v2/src/internal/tracing/extended"
	"github.com/pachyderm/pachyderm/v2/src/pfs"
	"github.com/pachyderm/pachyderm/v2/src/pps"
	"github.com/pachyderm/pachyderm/v2/src/server/pfs/pretty"
	"github.com/pachyderm/pachyderm/v2/src/version"

	opentracing "github.com/opentracing/opentracing-go"
	log "github.com/sirupsen/logrus"
	v1 "k8s.io/api/core/v1"
	metav1 "k8s.io/apimachinery/pkg/apis/meta/v1"
)

type rcExpectation byte

const (
	noExpectation rcExpectation = iota
	noRCExpected
	rcExpected
)

func max(is ...int) int {
	if len(is) == 0 {
		return 0
	}
	max := is[0]
	for _, i := range is {
		if i > max {
			max = i
		}
	}
	return max
}

// pipelineOp contains all of the relevent current state for a pipeline. It's
// used by step() to take any necessary actions
type pipelineOp struct {
	m *ppsMaster
	// a pachyderm client wrapping this operation's context (child of the PPS
	// master's context, and cancelled at the end of step())
	opClient     *client.APIClient
<<<<<<< HEAD
	ptr          *pps.EtcdPipelineInfo
=======
	ptr          *pps.StoredPipelineInfo
>>>>>>> 90c402ec
	pipelineInfo *pps.PipelineInfo
	rc           *v1.ReplicationController
}

var (
	errRCNotFound   = errors.New("RC not found")
	errUnexpectedRC = errors.New("unexpected RC")
	errTooManyRCs   = errors.New("multiple RCs found for pipeline")
	errStaleRC      = errors.New("RC doesn't match pipeline version (likely stale)")
)

// step takes 'ptr', a newly-changed pipeline pointer in etcd, and
// 1. retrieves its full pipeline spec and RC
// 2. makes whatever changes are needed to bring the RC in line with the (new) spec
// 3. updates 'ptr', if needed, to reflect the action it just took
func (m *ppsMaster) step(pipeline string, keyVer, keyRev int64) (retErr error) {
	log.Infof("PPS master: processing event for %q", pipeline)

	// Initialize op ctx (cancelled at the end of step(), to avoid leaking
	// resources). op.opClient wraps opCtx, whereas masterClient is passed by the
	// PPS master and used in case a monitor needs to be spawned for 'pipeline',
	// whose lifetime is tied to the master rather than this op.
	opCtx, cancel := context.WithCancel(m.masterClient.Ctx())
	defer cancel()

	// Handle tracing
	span, opCtx := extended.AddSpanToAnyPipelineTrace(opCtx,
		m.a.env.GetEtcdClient(), pipeline, "/pps.Master/ProcessPipelineUpdate")
	if keyVer != 0 || keyRev != 0 {
		tracing.TagAnySpan(span, "key-version", keyVer, "mod-revision", keyRev)
	} else {
		tracing.TagAnySpan(span, "pollpipelines-event", "true")
	}
	defer func() {
		tracing.FinishAnySpan(span, "err", retErr)
	}()

	// Retrieve pipelineInfo from the spec repo
	op, err := m.newPipelineOp(m.masterClient.WithCtx(opCtx), pipeline)
	if err != nil {
		// fail immediately without retry
		return stepError{
			error:        errors.Wrap(err, "couldn't initialize pipeline op"),
			failPipeline: true,
		}
	}
	// set op.rc
	// TODO(msteffen) should this fail the pipeline? (currently getRC will restart
	// the pipeline indefinitely)
	if err := op.getRC(noExpectation); err != nil && !errors.Is(err, errRCNotFound) {
		return err
	}

	// Process the pipeline event
	return op.run()
}

func (m *ppsMaster) newPipelineOp(opClient *client.APIClient, pipeline string) (*pipelineOp, error) {
	op := &pipelineOp{
		m:        m,
		opClient: opClient,
<<<<<<< HEAD
		ptr:      &pps.EtcdPipelineInfo{},
=======
		ptr:      &pps.StoredPipelineInfo{},
>>>>>>> 90c402ec
	}
	// get latest StoredPipelineInfo (events can pile up, so that the current state
	// doesn't match the event being processed)
	if err := m.a.pipelines.ReadOnly(opClient.Ctx()).Get(pipeline, op.ptr); err != nil {
		return nil, errors.Wrapf(err, "could not retrieve etcd pipeline info for %q", pipeline)
	}
	// Update trace with any new pipeline info from getPipelineInfo()
	tracing.TagAnySpan(opClient.Ctx(),
		"current-state", op.ptr.State.String(),
		"spec-commit", pretty.CompactPrintCommitSafe(op.ptr.SpecCommit))
	// set op.pipelineInfo
	if err := op.getPipelineInfo(); err != nil {
		return nil, err
	}
	return op, nil
}

func (op *pipelineOp) run() error {
	// Bring 'pipeline' into the correct state by taking appropriate action
	switch op.ptr.State {
	case pps.PipelineState_PIPELINE_STARTING, pps.PipelineState_PIPELINE_RESTARTING:
		if op.rc != nil && !op.rcIsFresh() {
			// old RC is not down yet
			return op.restartPipeline("stale RC") // step() will be called again after etcd write
		} else if op.rc == nil {
			// default: old RC (if any) is down but new RC is not up yet
			if err := op.createPipelineResources(); err != nil {
				return err
			}
		}
		if op.pipelineInfo.Stopped {
			return op.setPipelineState(pps.PipelineState_PIPELINE_PAUSED, "")
		}
		// trigger another event
		op.stopCrashingPipelineMonitor()
		return op.setPipelineState(pps.PipelineState_PIPELINE_RUNNING, "")
	case pps.PipelineState_PIPELINE_RUNNING:
		if !op.rcIsFresh() {
			return op.restartPipeline("stale RC") // step() will be called again after etcd write
		}
		if op.pipelineInfo.Stopped {
			return op.setPipelineState(pps.PipelineState_PIPELINE_PAUSED, "")
		}

		op.stopCrashingPipelineMonitor()
		op.startPipelineMonitor()
		// default: scale up if pipeline start hasn't propagated to etcd yet
		// Note: mostly this should do nothing, as this runs several times per job
		return op.scaleUpPipeline()
	case pps.PipelineState_PIPELINE_STANDBY:
		if !op.rcIsFresh() {
			return op.restartPipeline("stale RC") // step() will be called again after etcd write
		}
		if op.pipelineInfo.Stopped {
			return op.setPipelineState(pps.PipelineState_PIPELINE_PAUSED, "")
		}

		op.stopCrashingPipelineMonitor()
		// Make sure pipelineMonitor is running to pull it out of standby
		op.startPipelineMonitor()
		// default: scale down if standby hasn't propagated to kube RC yet
		return op.scaleDownPipeline()
	case pps.PipelineState_PIPELINE_PAUSED:
		if !op.rcIsFresh() {
			return op.restartPipeline("stale RC") // step() will be called again after etcd write
		}
		if !op.pipelineInfo.Stopped {
			// StartPipeline has been called (so spec commit is updated), but new spec
			// commit hasn't been propagated to etcdPipelineInfo or RC yet
			if err := op.scaleUpPipeline(); err != nil {
				return err
			}
			return op.setPipelineState(pps.PipelineState_PIPELINE_RUNNING, "")
		}
		// don't want cron commits or STANDBY state changes while pipeline is
		// stopped
		op.stopPipelineMonitor()
		op.stopCrashingPipelineMonitor()
		// default: scale down if pause/standby hasn't propagated to etcd yet
		return op.scaleDownPipeline()
	case pps.PipelineState_PIPELINE_FAILURE:
		// pipeline fails if it encounters an unrecoverable error
		if err := op.finishPipelineOutputCommits(); err != nil {
			return err
		}
		// deletePipelineResources calls cancelMonitor() and cancelCrashingMonitor()
		// in addition to deleting the RC, so those calls aren't necessary here.
		if err := op.deletePipelineResources(); err != nil {
			// retry, but the pipeline has already failed
			return stepError{
				error: errors.Wrap(err, "error deleting resources for failing pipeline"),
				retry: true,
			}
		}
		return nil
	case pps.PipelineState_PIPELINE_CRASHING:
		if !op.rcIsFresh() {
			return op.restartPipeline("stale RC") // step() will be called again after etcd write
		}
		if op.pipelineInfo.Stopped {
			return op.setPipelineState(pps.PipelineState_PIPELINE_PAUSED, "")
		}
		// start a monitor to poll k8s and update us when it goes into a running state
		op.startCrashingPipelineMonitor()
		op.startPipelineMonitor()
		// Surprisingly, scaleUpPipeline() is necessary, in case a pipelines is
		// quickly transitioned to CRASHING after coming out of STANDBY. Because the
		// pipeline controller reads the current state of the pipeline after each
		// event (to avoid getting backlogged), it might never actually see the
		// pipeline in RUNNING. However, if the RC is never scaled up, the pipeline
		// can never come out of CRASHING, so do it here in case it never happened.
		//
		// In general, CRASHING is actually almost identical to RUNNING (except for
		// the monitorCrashing goro)
		return op.scaleUpPipeline()
	}
	return nil
}

// getPipelineInfo reads the pipelineInfo associated with 'op's pipeline. This
// should be one of the first calls made on 'op', as most other methods (e.g.
// getRC, though not failPipeline) assume that op.pipelineInfo is set.
func (op *pipelineOp) getPipelineInfo() error {
	err := op.m.a.sudo(op.opClient, func(superUserClient *client.APIClient) error {
		var err error
		op.pipelineInfo, err = ppsutil.GetPipelineInfo(superUserClient, op.ptr)
		return err
	})
	if err != nil {
		return newRetriableError(err, "error retrieving spec")
	}
	return nil
}

// getRC reads the RC associated with 'op's pipeline. op.pipelineInfo must be
// set already. 'expectation' indicates whether the PPS master expects an RC to
// exist--if set to 'rcExpected', getRC will restart the pipeline if no RC is
// found after three retries. If set to 'noRCExpected', then getRC will return
// after the first "not found" error. If set to noExpectation, then getRC will
// retry the kubeclient.List() RPC, but will not restart the pipeline if no RC
// is found
//
// Unlike other functions in this file, getRC takes responsibility for restarting
// op's pipeline if it can't read the pipeline's RC (or if the RC is stale or
// redundant), and then returns an error to the caller to indicate that the
// caller shouldn't continue with other operations
func (op *pipelineOp) getRC(expectation rcExpectation) (retErr error) {
	span, _ := tracing.AddSpanToAnyExisting(op.opClient.Ctx(),
		"/pps.Master/GetRC", "pipeline", op.ptr.Pipeline.Name)
	defer func(span opentracing.Span) {
		tracing.TagAnySpan(span, "err", fmt.Sprintf("%v", retErr))
		tracing.FinishAnySpan(span)
	}(span)

	kubeClient := op.m.a.env.GetKubeClient()
	namespace := op.m.a.namespace
	selector := fmt.Sprintf("%s=%s", pipelineNameLabel, op.ptr.Pipeline.Name)

	// count error types separately, so that this only errors if the pipeline is
	// stuck and not changing
	var notFoundErrCount, unexpectedErrCount, staleErrCount, tooManyErrCount,
		otherErrCount int
	return backoff.RetryNotify(func() error {
		// List all RCs, so stale RCs from old pipelines are noticed and deleted
		rcs, err := kubeClient.CoreV1().ReplicationControllers(namespace).List(
			metav1.ListOptions{LabelSelector: selector})
		if err != nil && !isNotFoundErr(err) {
			return err
		}
		if len(rcs.Items) == 0 {
			op.rc = nil
			return errRCNotFound
		}

		op.rc = &rcs.Items[0]
		switch {
		case len(rcs.Items) > 1:
			// select stale RC if possible, so that we delete it in restartPipeline
			for i := range rcs.Items {
				op.rc = &rcs.Items[i]
				if !op.rcIsFresh() {
					break
				}
			}
			return errTooManyRCs
		case !op.rcIsFresh():
			return errStaleRC
		case expectation == noRCExpected:
			return errUnexpectedRC
		default:
			return nil
		}
	}, backoff.NewInfiniteBackOff(), func(err error, d time.Duration) error {
		if expectation == noRCExpected && errors.Is(err, errRCNotFound) {
			return err // rc has come down successfully--no need to keep looking
		}
		switch {
		case errors.Is(err, errRCNotFound):
			notFoundErrCount++
		case errors.Is(err, errUnexpectedRC):
			unexpectedErrCount++
		case errors.Is(err, errTooManyRCs):
			tooManyErrCount++
		case errors.Is(err, errStaleRC):
			staleErrCount++ // don't return immediately b/c RC might be changing
		default:
			otherErrCount++
		}
		errCount := max(notFoundErrCount, unexpectedErrCount, staleErrCount,
			tooManyErrCount, otherErrCount)
		if errCount >= maxErrCount {
			missingExpectedRC := expectation == rcExpected && errors.Is(err, errRCNotFound)
			invalidRCState := errors.Is(err, errTooManyRCs) || errors.Is(err, errStaleRC)
			if missingExpectedRC || invalidRCState {
				return op.restartPipeline(fmt.Sprintf("could not get RC after %d attempts: %v", errCount, err))
			}
			return err //return whatever the most recent error was
		}
		log.Errorf("PPS master: error retrieving RC for %q: %v; retrying in %v", op.ptr.Pipeline.Name, err, d)
		return nil
	})
}

// rcIsFresh returns a boolean indicating whether op.rc has the right labels
// corresponding to op.ptr. If this returns false, it likely means the current
// RC is using e.g. an old spec commit or something.
func (op *pipelineOp) rcIsFresh() bool {
	if op.rc == nil {
		log.Errorf("PPS master: RC for %q is nil", op.ptr.Pipeline.Name)
		return false
	}
	expectedName := ""
	if op.pipelineInfo != nil {
		expectedName = ppsutil.PipelineRcName(op.ptr.Pipeline.Name, op.pipelineInfo.Version)
	}

	// establish current RC properties
	rcName := op.rc.ObjectMeta.Name
	rcPachVersion := op.rc.ObjectMeta.Annotations[pachVersionAnnotation]
	rcAuthTokenHash := op.rc.ObjectMeta.Annotations[hashedAuthTokenAnnotation]
	rcSpecCommit := op.rc.ObjectMeta.Annotations[specCommitAnnotation]
	switch {
	case rcAuthTokenHash != hashAuthToken(op.ptr.AuthToken):
		log.Errorf("PPS master: auth token in %q is stale %s != %s",
			op.ptr.Pipeline.Name, rcAuthTokenHash, hashAuthToken(op.ptr.AuthToken))
		return false
	case rcSpecCommit != op.ptr.SpecCommit.ID:
		log.Errorf("PPS master: spec commit in %q looks stale %s != %s",
			op.ptr.Pipeline.Name, rcSpecCommit, op.ptr.SpecCommit.ID)
		return false
	case rcPachVersion != version.PrettyVersion():
		log.Errorf("PPS master: %q is using stale pachd v%s != current v%s",
			op.ptr.Pipeline.Name, rcPachVersion, version.PrettyVersion())
		return false
	case expectedName != "" && rcName != expectedName:
		log.Errorf("PPS master: %q has an unexpected (likely stale) name %q != %q",
			op.ptr.Pipeline.Name, rcName, expectedName)
	}
	return true
}

// setPipelineState set's op's state in etcd to 'state'. This will trigger an
// etcd watch event and cause step() to eventually run again.
func (op *pipelineOp) setPipelineState(state pps.PipelineState, reason string) error {
	if err := op.m.a.setPipelineState(op.opClient.Ctx(),
		op.ptr.Pipeline.Name, state, reason); err != nil {
		// don't bother failing if we can't set the state
		return stepError{
			error: errors.Wrapf(err, "could not set pipeline state to %v"+
				"(you may need to restart pachd to un-stick the pipeline)", state),
			retry: true,
		}
	}
	return nil
}

// createPipelineResources creates the RC and any services for op's pipeline.
func (op *pipelineOp) createPipelineResources() error {
	log.Infof("PPS master: creating resources for pipeline %q", op.ptr.Pipeline.Name)
	if err := op.m.a.createWorkerSvcAndRc(op.opClient.Ctx(), op.ptr, op.pipelineInfo); err != nil {
		if errors.As(err, &noValidOptionsErr{}) {
			// these errors indicate invalid pipelineInfo, don't retry
			return stepError{
				error:        errors.Wrap(err, "could not generate RC options"),
				failPipeline: true,
			}
		}
		return newRetriableError(err, "error creating resources")
	}
	return nil
}

// startPipelineMonitor spawns a monitorPipeline() goro for this pipeline (if
// one doesn't exist already), which manages standby and cron inputs, and
// updates the the pipeline state.
// Note: this is called by every run through step(), so must be idempotent
func (op *pipelineOp) startPipelineMonitor() {
	op.stopCrashingPipelineMonitor()
	op.m.startMonitor(op.pipelineInfo, op.ptr)
}

func (op *pipelineOp) startCrashingPipelineMonitor() {
	op.m.startCrashingMonitor(op.ptr.Parallelism, op.pipelineInfo)
}

func (op *pipelineOp) stopPipelineMonitor() {
	op.m.cancelMonitor(op.ptr.Pipeline.Name)
}

func (op *pipelineOp) stopCrashingPipelineMonitor() {
	op.m.cancelCrashingMonitor(op.ptr.Pipeline.Name)
}

// finishPipelineOutputCommits finishes any output commits of
// 'pipelineInfo.Pipeline' with an empty tree.
// TODO(msteffen) Note that if the pipeline has any jobs (which can happen if
// the user manually deletes the pipeline's RC, failing the pipeline, after it
// has created jobs) those will not be updated, but they should be FAILED
//
// Unlike other functions in this file, finishPipelineOutputCommits doesn't
// cause retries if it encounters an error. Currently. it's only called by step()
// in the case where op's pipeline is already in FAILURE. If it returns an error in
// that case, the pps master will log the error and move on to the next pipeline
// event. This pipeline's output commits will stay open until another watch
// event arrives for the pipeline and finishPipelineOutputCommits is retried.
func (op *pipelineOp) finishPipelineOutputCommits() (retErr error) {
	log.Infof("PPS master: finishing output commits for pipeline %q", op.ptr.Pipeline.Name)

	var pachClient *client.APIClient
	if span, _ctx := tracing.AddSpanToAnyExisting(op.opClient.Ctx(),
		"/pps.Master/FinishPipelineOutputCommits", "pipeline", op.ptr.Pipeline.Name); span != nil {
		pachClient = op.opClient.WithCtx(_ctx) // copy span back into pachClient
		defer func() {
			tracing.TagAnySpan(span, "err", fmt.Sprintf("%v", retErr))
			tracing.FinishAnySpan(span)
		}()
	} else {
		pachClient = op.opClient
	}
	pachClient.SetAuthToken(op.ptr.AuthToken)

	if err := pachClient.ListCommitF(op.ptr.Pipeline.Name, op.pipelineInfo.OutputBranch, "", 0, false, func(commitInfo *pfs.CommitInfo) error {
		return pachClient.StopJobOutputCommit(commitInfo.Commit.Repo.Name, commitInfo.Commit.ID)
	}); err != nil {
		if isNotFoundErr(err) {
			return nil // already deleted
		}
		return errors.Wrapf(err, "could not finish output commits of pipeline %q", op.ptr.Pipeline.Name)
	}
	return nil
}

// deletePipelineResources deletes the RC and services associated with op's
// pipeline. It doesn't return a stepError, leaving retry behavior to the caller
func (op *pipelineOp) deletePipelineResources() error {
	if err := op.m.deletePipelineResources(op.ptr.Pipeline.Name); err != nil {
		return err
	}
	return nil
}

// updateRC is a helper for {scaleUp,scaleDown}Pipeline. It includes all of the
// logic for writing an updated RC spec to kubernetes, and updating/retrying if
// k8s rejects the write. It presents a strange API, since the the RC being
// updated is already available to the caller in op.rc, but update() may be
// called muliple times if the k8s write fails. It may be helpful to think of
// the rc passed to update() as mutable, while op.rc is immutable.
func (op *pipelineOp) updateRC(update func(rc *v1.ReplicationController)) error {
	kubeClient := op.m.a.env.GetKubeClient()
	namespace := op.m.a.namespace
	rc := kubeClient.CoreV1().ReplicationControllers(namespace)

	newRC := *op.rc
	// Apply op's update to rc
	update(&newRC)
	// write updated RC to k8s
	if _, err := rc.Update(&newRC); err != nil {
		return newRetriableError(err, "error updating RC")
	}
	return nil
}

// scaleUpPipeline edits the RC associated with op's pipeline & spins up the
// configured number of workers.
func (op *pipelineOp) scaleUpPipeline() (retErr error) {
	log.Infof("PPS master: scaling up workers for %q", op.ptr.Pipeline.Name)
	span, _ := tracing.AddSpanToAnyExisting(op.opClient.Ctx(),
		"/pps.Master/ScaleUpPipeline", "pipeline", op.ptr.Pipeline.Name)
	defer func() {
		if retErr != nil {
			log.Errorf("PPS master: error scaling up: %v", retErr)
		}
		tracing.TagAnySpan(span, "err", retErr)
		tracing.FinishAnySpan(span)
	}()

	// compute target pipeline parallelism
	parallelism := int(op.ptr.Parallelism)
	if parallelism == 0 {
		log.Errorf("PPS master: error getting number of workers (defaulting to 1 worker)")
		parallelism = 1
	}

	// update pipeline RC
	return op.updateRC(func(rc *v1.ReplicationController) {
		if rc.Spec.Replicas != nil && *op.rc.Spec.Replicas == int32(parallelism) {
			return // prior attempt succeeded
		}
		rc.Spec.Replicas = new(int32)
		*rc.Spec.Replicas = int32(parallelism)
	})
}

// scaleDownPipeline edits the RC associated with op's pipeline & spins down the
// configured number of workers.
func (op *pipelineOp) scaleDownPipeline() (retErr error) {
	log.Infof("PPS master: scaling down workers for %q", op.ptr.Pipeline.Name)
	span, _ := tracing.AddSpanToAnyExisting(op.opClient.Ctx(),
		"/pps.Master/ScaleDownPipeline", "pipeline", op.ptr.Pipeline.Name)
	defer func() {
		if retErr != nil {
			log.Errorf("PPS master: error scaling down: %v", retErr)
		}
		tracing.TagAnySpan(span, "err", retErr)
		tracing.FinishAnySpan(span)
	}()

	return op.updateRC(func(rc *v1.ReplicationController) {
		if rc.Spec.Replicas != nil && *op.rc.Spec.Replicas == 0 {
			return // prior attempt succeeded
		}
		rc.Spec.Replicas = &zero
	})
}

// restartPipeline updates the RC/service associated with op's pipeline, and
// then sets its state to RESTARTING. Note that restartPipeline only deletes
// op.rc if it's stale--a prior bug was that it would delete all of op's
// resources, and then get stuck in a loop deleting and recreating op's RC if
// the cluster was busy and the RC was taking too long to start.
//
// restartPipeline is an error-handling
// codepath, so it's guaranteed to return an error (typically wrapping 'reason',
// though if the restart process fails that error will take precendence) so that
// callers can use it like so:
//
// if errorState {
//   return op.restartPipeline("entered error state")
// }
func (op *pipelineOp) restartPipeline(reason string) error {
	if op.rc != nil && !op.rcIsFresh() {
		// delete old RC, monitorPipeline goro, and worker service
		if err := op.deletePipelineResources(); err != nil {
			return newRetriableError(err, "error deleting resources for restart")
		}
	}
	// create up-to-date RC
	if err := op.createPipelineResources(); err != nil {
		return errors.Wrap(err, "error creating resources for restart")
	}
	if err := op.setPipelineState(pps.PipelineState_PIPELINE_RESTARTING, ""); err != nil {
		return errors.Wrap(err, "error restarting pipeline")
	}

	return errors.Errorf("restarting pipeline %q: %s", op.ptr.Pipeline.Name, reason)
}<|MERGE_RESOLUTION|>--- conflicted
+++ resolved
@@ -50,11 +50,7 @@
 	// a pachyderm client wrapping this operation's context (child of the PPS
 	// master's context, and cancelled at the end of step())
 	opClient     *client.APIClient
-<<<<<<< HEAD
-	ptr          *pps.EtcdPipelineInfo
-=======
 	ptr          *pps.StoredPipelineInfo
->>>>>>> 90c402ec
 	pipelineInfo *pps.PipelineInfo
 	rc           *v1.ReplicationController
 }
@@ -116,11 +112,7 @@
 	op := &pipelineOp{
 		m:        m,
 		opClient: opClient,
-<<<<<<< HEAD
-		ptr:      &pps.EtcdPipelineInfo{},
-=======
 		ptr:      &pps.StoredPipelineInfo{},
->>>>>>> 90c402ec
 	}
 	// get latest StoredPipelineInfo (events can pile up, so that the current state
 	// doesn't match the event being processed)
