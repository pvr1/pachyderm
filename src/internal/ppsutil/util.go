// Package ppsutil contains utilities for various PPS-related tasks, which are
// shared by both the PPS API and the worker binary. These utilities include:
// - Getting the RC name and querying k8s reguarding pipelines
// - Reading and writing pipeline resource requests and limits
// - Reading and writing StoredPipelineInfos and PipelineInfos[1]
//
// [1] Note that PipelineInfo in particular is complicated because it contains
// fields that are not always set or are stored in multiple places
// ('job_state', for example, is not stored in PFS along with the rest of each
// PipelineInfo, because this field is volatile and we cannot commit to PFS
// every time it changes. 'job_counts' is the same, and 'reason' is in etcd
// because it is only updated alongside 'job_state').  As of 12/7/2017, these
// are the only fields not stored in PFS.
package ppsutil

import (
	"bytes"
	"fmt"
	"path"
	"strings"
	"time"

	"github.com/gogo/protobuf/proto"
	"github.com/gogo/protobuf/types"
	"github.com/jmoiron/sqlx"
	log "github.com/sirupsen/logrus"
	"golang.org/x/net/context"
	v1 "k8s.io/api/core/v1"
	"k8s.io/apimachinery/pkg/api/resource"

	"github.com/pachyderm/pachyderm/v2/src/client"
	col "github.com/pachyderm/pachyderm/v2/src/internal/collection"
	"github.com/pachyderm/pachyderm/v2/src/internal/errors"
	"github.com/pachyderm/pachyderm/v2/src/internal/ppsconsts"
	"github.com/pachyderm/pachyderm/v2/src/internal/tracing"
	"github.com/pachyderm/pachyderm/v2/src/pfs"
	"github.com/pachyderm/pachyderm/v2/src/pps"
)

// PipelineRepo creates a pfs repo for a given pipeline.
func PipelineRepo(pipeline *pps.Pipeline) *pfs.Repo {
	return &pfs.Repo{Name: pipeline.Name}
}

// PipelineRcName generates the name of the k8s replication controller that
// manages a pipeline's workers
func PipelineRcName(name string, version uint64) string {
	// k8s won't allow RC names that contain upper-case letters
	// or underscores
	// TODO: deal with name collision
	name = strings.Replace(name, "_", "-", -1)
	return fmt.Sprintf("pipeline-%s-v%d", strings.ToLower(name), version)
}

// GetRequestsResourceListFromPipeline returns a list of resources that the pipeline,
// minimally requires.
func GetRequestsResourceListFromPipeline(pipelineInfo *pps.PipelineInfo) (*v1.ResourceList, error) {
	return getResourceListFromSpec(pipelineInfo.ResourceRequests)
}

func getResourceListFromSpec(resources *pps.ResourceSpec) (*v1.ResourceList, error) {
	result := make(v1.ResourceList)

	if resources.Cpu != 0 {
		cpuStr := fmt.Sprintf("%f", resources.Cpu)
		cpuQuantity, err := resource.ParseQuantity(cpuStr)
		if err != nil {
			log.Warnf("error parsing cpu string: %s: %+v", cpuStr, err)
		} else {
			result[v1.ResourceCPU] = cpuQuantity
		}
	}

	if resources.Memory != "" {
		memQuantity, err := resource.ParseQuantity(resources.Memory)
		if err != nil {
			log.Warnf("error parsing memory string: %s: %+v", resources.Memory, err)
		} else {
			result[v1.ResourceMemory] = memQuantity
		}
	}

	if resources.Disk != "" { // needed because not all versions of k8s support disk resources
		diskQuantity, err := resource.ParseQuantity(resources.Disk)
		if err != nil {
			log.Warnf("error parsing disk string: %s: %+v", resources.Disk, err)
		} else {
			result[v1.ResourceEphemeralStorage] = diskQuantity
		}
	}

	if resources.Gpu != nil {
		gpuStr := fmt.Sprintf("%d", resources.Gpu.Number)
		gpuQuantity, err := resource.ParseQuantity(gpuStr)
		if err != nil {
			log.Warnf("error parsing gpu string: %s: %+v", gpuStr, err)
		} else {
			result[v1.ResourceName(resources.Gpu.Type)] = gpuQuantity
		}
	}

	return &result, nil
}

// GetLimitsResourceList returns a list of resources from a pipeline
// ResourceSpec that it is maximally limited to.
func GetLimitsResourceList(limits *pps.ResourceSpec) (*v1.ResourceList, error) {
	return getResourceListFromSpec(limits)
}

// GetPipelineInfoAllowIncomplete retrieves and returns a PipelineInfo from PFS,
// or a sparsely-populated PipelineInfo if the spec data cannot be found in PPS
// (e.g. due to corruption or a missing block). It does the PFS
// read/unmarshalling of bytes as well as filling in missing fields
<<<<<<< HEAD
func GetPipelineInfoAllowIncomplete(pachClient *client.APIClient, ptr *pps.EtcdPipelineInfo) (*pps.PipelineInfo, error) {
=======
func GetPipelineInfoAllowIncomplete(pachClient *client.APIClient, ptr *pps.StoredPipelineInfo) (*pps.PipelineInfo, error) {
>>>>>>> 90c402ec
	result := &pps.PipelineInfo{}
	buf := bytes.Buffer{}
	if err := pachClient.GetFile(ppsconsts.SpecRepo, ptr.SpecCommit.ID, ppsconsts.SpecFile, &buf); err != nil {
		log.Error(errors.Wrapf(err, "could not read existing PipelineInfo from PFS"))
	} else {
		if err := result.Unmarshal(buf.Bytes()); err != nil {
			return nil, errors.Wrapf(err, "could not unmarshal PipelineInfo bytes from PFS")
		}
	}

	if result.Pipeline == nil {
		result.Pipeline = ptr.Pipeline
	}
	result.State = ptr.State
	result.Reason = ptr.Reason
	result.JobCounts = ptr.JobCounts
	result.LastJobState = ptr.LastJobState
	result.SpecCommit = ptr.SpecCommit
	return result, nil
}

// GetPipelineInfo retrieves and returns a valid PipelineInfo from PFS. It does
// the PFS read/unmarshalling of bytes as well as filling in missing fields
<<<<<<< HEAD
func GetPipelineInfo(pachClient *client.APIClient, ptr *pps.EtcdPipelineInfo) (*pps.PipelineInfo, error) {
=======
func GetPipelineInfo(pachClient *client.APIClient, ptr *pps.StoredPipelineInfo) (*pps.PipelineInfo, error) {
>>>>>>> 90c402ec
	result, err := GetPipelineInfoAllowIncomplete(pachClient, ptr)
	if err == nil && result.Transform == nil {
		return nil, errors.Errorf("could not retrieve pipeline spec file from PFS for pipeline '%s', there may be a problem reaching object storage, or the pipeline may need to be deleted and recreated", result.Pipeline.Name)
	}
	return result, err
}

// FailPipeline updates the pipeline's state to failed and sets the failure reason
<<<<<<< HEAD
func FailPipeline(ctx context.Context, db *sqlx.DB, pipelinesCollection col.PostgresCollection, pipelineName string, reason string) error {
	return SetPipelineState(ctx, db, pipelinesCollection, pipelineName,
=======
func FailPipeline(ctx context.Context, etcdClient *etcd.Client, pipelinesCollection col.EtcdCollection, pipelineName string, reason string) error {
	return SetPipelineState(ctx, etcdClient, pipelinesCollection, pipelineName,
>>>>>>> 90c402ec
		nil, pps.PipelineState_PIPELINE_FAILURE, reason)
}

// CrashingPipeline updates the pipeline's state to crashing and sets the reason
<<<<<<< HEAD
func CrashingPipeline(ctx context.Context, db *sqlx.DB, pipelinesCollection col.PostgresCollection, pipelineName string, reason string) error {
	return SetPipelineState(ctx, db, pipelinesCollection, pipelineName,
=======
func CrashingPipeline(ctx context.Context, etcdClient *etcd.Client, pipelinesCollection col.EtcdCollection, pipelineName string, reason string) error {
	return SetPipelineState(ctx, etcdClient, pipelinesCollection, pipelineName,
>>>>>>> 90c402ec
		nil, pps.PipelineState_PIPELINE_CRASHING, reason)
}

// PipelineTransitionError represents an error transitioning a pipeline from
// one state to another.
type PipelineTransitionError struct {
	Pipeline        string
	Expected        []pps.PipelineState
	Target, Current pps.PipelineState
}

func (p PipelineTransitionError) Error() string {
	var froms bytes.Buffer
	for i, state := range p.Expected {
		if i > 0 {
			froms.WriteString(", ")
		}
		froms.WriteString(state.String())
	}
	return fmt.Sprintf("could not transition %q from any of [%s] -> %s, as it is in %s",
		p.Pipeline, froms.String(), p.Target, p.Current)
}

// SetPipelineState does a lot of conditional logging, and converts 'from' and
// 'to' to strings, so the construction of its log message is factored into this
// helper.
func logSetPipelineState(pipeline string, from []pps.PipelineState, to pps.PipelineState, reason string) {
	var logMsg strings.Builder
	logMsg.Grow(300) // approx. max length of this log msg if len(from) <= ~2
	logMsg.WriteString("SetPipelineState attempting to move \"")
	logMsg.WriteString(pipeline)
	logMsg.WriteString("\" ")
	if len(from) > 0 {
		logMsg.WriteString("from one of {")
		logMsg.WriteString(from[0].String())
		for _, s := range from[1:] {
			logMsg.WriteByte(',')
			logMsg.WriteString(s.String())
		}
		logMsg.WriteString("} ")
	}
	logMsg.WriteString("to ")
	logMsg.WriteString(to.String())
	if reason != "" {
		logMsg.WriteString(" (reason: \"")
		logMsg.WriteString(reason)
		logMsg.WriteString("\")")
	}
	log.Info(logMsg.String())
}

// SetPipelineState is a helper that moves the state of 'pipeline' from any of
// the states in 'from' (if not nil) to 'to'. It will annotate any trace in
// 'ctx' with information about 'pipeline' that it reads.
//
// This function logs a lot for a library function, but it's mostly (maybe
// exclusively?) called by the PPS master
<<<<<<< HEAD
func SetPipelineState(ctx context.Context, db *sqlx.DB, pipelinesCollection col.PostgresCollection, pipeline string, from []pps.PipelineState, to pps.PipelineState, reason string) (retErr error) {
	logSetPipelineState(pipeline, from, to, reason)
	err := col.NewSQLTx(ctx, db, func(sqlTx *sqlx.Tx) error {
		pipelines := pipelinesCollection.ReadWrite(sqlTx)
		pipelinePtr := &pps.EtcdPipelineInfo{}
=======
func SetPipelineState(ctx context.Context, etcdClient *etcd.Client, pipelinesCollection col.EtcdCollection, pipeline string, from []pps.PipelineState, to pps.PipelineState, reason string) (retErr error) {
	logSetPipelineState(pipeline, from, to, reason)
	_, err := col.NewSTM(ctx, etcdClient, func(stm col.STM) error {
		pipelines := pipelinesCollection.ReadWrite(stm)
		pipelinePtr := &pps.StoredPipelineInfo{}
>>>>>>> 90c402ec
		if err := pipelines.Get(pipeline, pipelinePtr); err != nil {
			return err
		}
		tracing.TagAnySpan(ctx, "old-state", pipelinePtr.State)
		// Only UpdatePipeline can bring a pipeline out of failure
		// TODO(msteffen): apply the same logic for CRASHING?
		if pipelinePtr.State == pps.PipelineState_PIPELINE_FAILURE {
			if to != pps.PipelineState_PIPELINE_FAILURE {
				log.Warningf("cannot move pipeline %q to %s when it is already in FAILURE", pipeline, to)
			}
			return nil
		}
		// Don't allow a transition from STANDBY to CRASHING if we receive events out of order
		if pipelinePtr.State == pps.PipelineState_PIPELINE_STANDBY && to == pps.PipelineState_PIPELINE_CRASHING {
			log.Warningf("cannot move pipeline %q to CRASHING when it is in STANDBY", pipeline)
			return nil
		}

		// transitionPipelineState case: error if pipeline is in an unexpected
		// state.
		//
		// allow transitionPipelineState to send a pipeline state to its target
		// repeatedly (thus pipelinePtr.State == to yields no error). This will
		// trigger additional etcd write events, but will not trigger an error.
		if len(from) > 0 {
			var isInFromState bool
			for _, fromState := range from {
				if pipelinePtr.State == fromState {
					isInFromState = true
					break
				}
			}
			if !isInFromState && pipelinePtr.State != to {
				return PipelineTransitionError{
					Pipeline: pipeline,
					Expected: from,
					Target:   to,
					Current:  pipelinePtr.State,
				}
			}
		}
		log.Infof("SetPipelineState moving pipeline %s from %s to %s", pipeline, pipelinePtr.State, to)
		pipelinePtr.State = to
		pipelinePtr.Reason = reason
		return pipelines.Put(pipeline, pipelinePtr)
	})
	return err
}

// JobInput fills in the commits for an Input
func JobInput(pipelineInfo *pps.PipelineInfo, outputCommitInfo *pfs.CommitInfo) *pps.Input {
	// branchToCommit maps strings of the form "<repo>/<branch>" to PFS commits
	branchToCommit := make(map[string]*pfs.Commit)
	key := path.Join
	// for a given branch, the commit assigned to it will be the latest commit on that branch
	// this is ensured by the way we sort the commit provenance when creating the outputCommit
	for _, prov := range outputCommitInfo.Provenance {
		branchToCommit[key(prov.Commit.Repo.Name, prov.Branch.Name)] = prov.Commit
	}
	jobInput := proto.Clone(pipelineInfo.Input).(*pps.Input)
	pps.VisitInput(jobInput, func(input *pps.Input) {
		if input.Pfs != nil {
			if commit, ok := branchToCommit[key(input.Pfs.Repo, input.Pfs.Branch)]; ok {
				input.Pfs.Commit = commit.ID
			}
		}
		if input.Cron != nil {
			if commit, ok := branchToCommit[key(input.Cron.Repo, "master")]; ok {
				input.Cron.Commit = commit.ID
			}
		}
		if input.Git != nil {
			if commit, ok := branchToCommit[key(input.Git.Name, input.Git.Branch)]; ok {
				input.Git.Commit = commit.ID
			}
		}
	})
	return jobInput
}

// PipelineReqFromInfo converts a PipelineInfo into a CreatePipelineRequest.
func PipelineReqFromInfo(pipelineInfo *pps.PipelineInfo) *pps.CreatePipelineRequest {
	return &pps.CreatePipelineRequest{
		Pipeline:              pipelineInfo.Pipeline,
		Transform:             pipelineInfo.Transform,
		ParallelismSpec:       pipelineInfo.ParallelismSpec,
		Egress:                pipelineInfo.Egress,
		OutputBranch:          pipelineInfo.OutputBranch,
		ResourceRequests:      pipelineInfo.ResourceRequests,
		ResourceLimits:        pipelineInfo.ResourceLimits,
		SidecarResourceLimits: pipelineInfo.SidecarResourceLimits,
		Input:                 pipelineInfo.Input,
		Description:           pipelineInfo.Description,
		CacheSize:             pipelineInfo.CacheSize,
		EnableStats:           pipelineInfo.EnableStats,
		MaxQueueSize:          pipelineInfo.MaxQueueSize,
		Service:               pipelineInfo.Service,
		ChunkSpec:             pipelineInfo.ChunkSpec,
		DatumTimeout:          pipelineInfo.DatumTimeout,
		JobTimeout:            pipelineInfo.JobTimeout,
		Salt:                  pipelineInfo.Salt,
		PodSpec:               pipelineInfo.PodSpec,
		PodPatch:              pipelineInfo.PodPatch,
		Spout:                 pipelineInfo.Spout,
		SchedulingSpec:        pipelineInfo.SchedulingSpec,
		DatumTries:            pipelineInfo.DatumTries,
		Standby:               pipelineInfo.Standby,
		S3Out:                 pipelineInfo.S3Out,
		Metadata:              pipelineInfo.Metadata,
		ReprocessSpec:         pipelineInfo.ReprocessSpec,
	}
}

// IsTerminal returns 'true' if 'state' indicates that the job is done (i.e.
// the state will not change later: SUCCESS, FAILURE, KILLED) and 'false'
// otherwise.
func IsTerminal(state pps.JobState) bool {
	switch state {
	case pps.JobState_JOB_SUCCESS, pps.JobState_JOB_FAILURE, pps.JobState_JOB_KILLED:
		return true
	case pps.JobState_JOB_STARTING, pps.JobState_JOB_RUNNING, pps.JobState_JOB_EGRESSING:
		return false
	default:
		panic(fmt.Sprintf("unrecognized job state: %s", state))
	}
}

// UpdateJobState performs the operations involved with a job state transition.
func UpdateJobState(pipelines col.ReadWriteCollection, jobs col.ReadWriteCollection, jobPtr *pps.StoredPipelineJobInfo, state pps.JobState, reason string) error {
	if IsTerminal(jobPtr.State) {
		return errors.Errorf("cannot put %q in state %s as it's already in a terminal state (%s)", jobPtr.Job.ID, state.String(), jobPtr.State.String())
	}

	// Update pipeline
	pipelinePtr := &pps.StoredPipelineInfo{}
	if err := pipelines.Get(jobPtr.Pipeline.Name, pipelinePtr); err != nil {
		return err
	}
	if pipelinePtr.JobCounts == nil {
		pipelinePtr.JobCounts = make(map[int32]int32)
	}
	if pipelinePtr.JobCounts[int32(jobPtr.State)] != 0 {
		pipelinePtr.JobCounts[int32(jobPtr.State)]--
	}
	pipelinePtr.JobCounts[int32(state)]++
	pipelinePtr.LastJobState = state
	if err := pipelines.Put(jobPtr.Pipeline.Name, pipelinePtr); err != nil {
		return err
	}

	// Update job info
	var err error
	if state == pps.JobState_JOB_STARTING {
		jobPtr.Started, err = types.TimestampProto(time.Now())
	} else if IsTerminal(state) {
		jobPtr.Finished, err = types.TimestampProto(time.Now())
	}
	if err != nil {
		return err
	}
	jobPtr.State = state
	jobPtr.Reason = reason
	return jobs.Put(jobPtr.Job.ID, jobPtr)
}

func FinishJob(pachClient *client.APIClient, pipelineJobInfo *pps.PipelineJobInfo, state pps.JobState, reason string) error {
	pipelineJobInfo.State = state
	pipelineJobInfo.Reason = reason
	var empty bool
	if state == pps.JobState_JOB_FAILURE || state == pps.JobState_JOB_KILLED {
		empty = true
	}
	_, err := pachClient.RunBatchInTransaction(func(builder *client.TransactionBuilder) error {
		if _, err := builder.PfsAPIClient.FinishCommit(pachClient.Ctx(), &pfs.FinishCommitRequest{
			Commit: pipelineJobInfo.OutputCommit,
			Empty:  empty,
		}); err != nil {
			return err
		}
		if _, err := builder.PfsAPIClient.FinishCommit(pachClient.Ctx(), &pfs.FinishCommitRequest{
			Commit: pipelineJobInfo.StatsCommit,
			Empty:  empty,
		}); err != nil {
			return err
		}
		return WriteJobInfo(&builder.APIClient, pipelineJobInfo)
	})
	return err
}

func WriteJobInfo(pachClient *client.APIClient, pipelineJobInfo *pps.PipelineJobInfo) error {
	_, err := pachClient.PpsAPIClient.UpdateJobState(pachClient.Ctx(), &pps.UpdateJobStateRequest{
		Job:           pipelineJobInfo.Job,
		State:         pipelineJobInfo.State,
		Reason:        pipelineJobInfo.Reason,
		Restart:       pipelineJobInfo.Restart,
		DataProcessed: pipelineJobInfo.DataProcessed,
		DataSkipped:   pipelineJobInfo.DataSkipped,
		DataTotal:     pipelineJobInfo.DataTotal,
		DataFailed:    pipelineJobInfo.DataFailed,
		DataRecovered: pipelineJobInfo.DataRecovered,
		Stats:         pipelineJobInfo.Stats,
	})
	return err
}

func GetStatsCommit(commitInfo *pfs.CommitInfo) *pfs.Commit {
	for _, commitRange := range commitInfo.Subvenance {
		if commitRange.Lower.Repo.Name == commitInfo.Commit.Repo.Name {
			return commitRange.Lower
		}
	}
	// TODO: Getting here would be a bug in 2.0, log?
	return nil
}

// ContainsS3Inputs returns 'true' if 'in' is or contains any PFS inputs with
// 'S3' set to true. Any pipelines with s3 inputs lj
func ContainsS3Inputs(in *pps.Input) bool {
	var found bool
	pps.VisitInput(in, func(in *pps.Input) {
		if found {
			return
		}
		if in.Pfs != nil && in.Pfs.S3 {
			found = true
		}
	})
	return found
}

// SidecarS3GatewayService returns the name of the kubernetes service created
// for the job 'jobID' to hand sidecar s3 gateway requests. This helper is in
// ppsutil because both PPS (which creates the service, in the s3 gateway
// sidecar server) and the worker (which passes the endpoint to the user code)
// need to know it.
func SidecarS3GatewayService(jobID string) string {
	return "s3-" + jobID
}

// ErrorState returns true if s is an error state for a pipeline, that is, a
// state that users should be aware of and one which will have a "Reason" set
// for why it's in this state.
func ErrorState(s pps.PipelineState) bool {
	return map[pps.PipelineState]bool{
		pps.PipelineState_PIPELINE_FAILURE:    true,
		pps.PipelineState_PIPELINE_CRASHING:   true,
		pps.PipelineState_PIPELINE_RESTARTING: true,
	}[s]
}<|MERGE_RESOLUTION|>--- conflicted
+++ resolved
@@ -112,11 +112,7 @@
 // or a sparsely-populated PipelineInfo if the spec data cannot be found in PPS
 // (e.g. due to corruption or a missing block). It does the PFS
 // read/unmarshalling of bytes as well as filling in missing fields
-<<<<<<< HEAD
-func GetPipelineInfoAllowIncomplete(pachClient *client.APIClient, ptr *pps.EtcdPipelineInfo) (*pps.PipelineInfo, error) {
-=======
 func GetPipelineInfoAllowIncomplete(pachClient *client.APIClient, ptr *pps.StoredPipelineInfo) (*pps.PipelineInfo, error) {
->>>>>>> 90c402ec
 	result := &pps.PipelineInfo{}
 	buf := bytes.Buffer{}
 	if err := pachClient.GetFile(ppsconsts.SpecRepo, ptr.SpecCommit.ID, ppsconsts.SpecFile, &buf); err != nil {
@@ -140,11 +136,7 @@
 
 // GetPipelineInfo retrieves and returns a valid PipelineInfo from PFS. It does
 // the PFS read/unmarshalling of bytes as well as filling in missing fields
-<<<<<<< HEAD
-func GetPipelineInfo(pachClient *client.APIClient, ptr *pps.EtcdPipelineInfo) (*pps.PipelineInfo, error) {
-=======
 func GetPipelineInfo(pachClient *client.APIClient, ptr *pps.StoredPipelineInfo) (*pps.PipelineInfo, error) {
->>>>>>> 90c402ec
 	result, err := GetPipelineInfoAllowIncomplete(pachClient, ptr)
 	if err == nil && result.Transform == nil {
 		return nil, errors.Errorf("could not retrieve pipeline spec file from PFS for pipeline '%s', there may be a problem reaching object storage, or the pipeline may need to be deleted and recreated", result.Pipeline.Name)
@@ -153,24 +145,14 @@
 }
 
 // FailPipeline updates the pipeline's state to failed and sets the failure reason
-<<<<<<< HEAD
 func FailPipeline(ctx context.Context, db *sqlx.DB, pipelinesCollection col.PostgresCollection, pipelineName string, reason string) error {
 	return SetPipelineState(ctx, db, pipelinesCollection, pipelineName,
-=======
-func FailPipeline(ctx context.Context, etcdClient *etcd.Client, pipelinesCollection col.EtcdCollection, pipelineName string, reason string) error {
-	return SetPipelineState(ctx, etcdClient, pipelinesCollection, pipelineName,
->>>>>>> 90c402ec
 		nil, pps.PipelineState_PIPELINE_FAILURE, reason)
 }
 
 // CrashingPipeline updates the pipeline's state to crashing and sets the reason
-<<<<<<< HEAD
 func CrashingPipeline(ctx context.Context, db *sqlx.DB, pipelinesCollection col.PostgresCollection, pipelineName string, reason string) error {
 	return SetPipelineState(ctx, db, pipelinesCollection, pipelineName,
-=======
-func CrashingPipeline(ctx context.Context, etcdClient *etcd.Client, pipelinesCollection col.EtcdCollection, pipelineName string, reason string) error {
-	return SetPipelineState(ctx, etcdClient, pipelinesCollection, pipelineName,
->>>>>>> 90c402ec
 		nil, pps.PipelineState_PIPELINE_CRASHING, reason)
 }
 
@@ -228,19 +210,11 @@
 //
 // This function logs a lot for a library function, but it's mostly (maybe
 // exclusively?) called by the PPS master
-<<<<<<< HEAD
 func SetPipelineState(ctx context.Context, db *sqlx.DB, pipelinesCollection col.PostgresCollection, pipeline string, from []pps.PipelineState, to pps.PipelineState, reason string) (retErr error) {
 	logSetPipelineState(pipeline, from, to, reason)
 	err := col.NewSQLTx(ctx, db, func(sqlTx *sqlx.Tx) error {
 		pipelines := pipelinesCollection.ReadWrite(sqlTx)
-		pipelinePtr := &pps.EtcdPipelineInfo{}
-=======
-func SetPipelineState(ctx context.Context, etcdClient *etcd.Client, pipelinesCollection col.EtcdCollection, pipeline string, from []pps.PipelineState, to pps.PipelineState, reason string) (retErr error) {
-	logSetPipelineState(pipeline, from, to, reason)
-	_, err := col.NewSTM(ctx, etcdClient, func(stm col.STM) error {
-		pipelines := pipelinesCollection.ReadWrite(stm)
 		pipelinePtr := &pps.StoredPipelineInfo{}
->>>>>>> 90c402ec
 		if err := pipelines.Get(pipeline, pipelinePtr); err != nil {
 			return err
 		}
