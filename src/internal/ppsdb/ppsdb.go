--- conflicted
+++ resolved
@@ -2,15 +2,8 @@
 package ppsdb
 
 import (
-<<<<<<< HEAD
 	"github.com/gogo/protobuf/proto"
 	"github.com/jmoiron/sqlx"
-=======
-	"path"
-
-	etcd "github.com/coreos/etcd/clientv3"
-	"github.com/gogo/protobuf/proto"
->>>>>>> 90c402ec
 
 	col "github.com/pachyderm/pachyderm/v2/src/internal/collection"
 	"github.com/pachyderm/pachyderm/v2/src/internal/pfsdb"
@@ -22,7 +15,6 @@
 	jobsCollectionName      = "jobs"
 )
 
-<<<<<<< HEAD
 // AllCollections returns a list of all the PPS API collections for
 // postgres-initialization purposes. These collections are not usable for
 // querying.
@@ -33,14 +25,18 @@
 	}
 }
 
-// Pipelines returns an EtcdCollection of pipelines
+// Pipelines returns a PostgresCollection of pipelines
 func Pipelines(db *sqlx.DB, listener *col.PostgresListener) col.PostgresCollection {
 	return col.NewPostgresCollection(
 		pipelinesCollectionName,
 		db,
 		listener,
-		&pps.EtcdPipelineInfo{},
-=======
+		&pps.StoredPipelineInfo{},
+		nil,
+		nil,
+	)
+}
+
 var (
 	// JobsPipelineIndex maps pipeline to jobs started by the pipeline
 	JobsPipelineIndex = &col.Index{
@@ -59,56 +55,14 @@
 	}
 )
 
-// Pipelines returns an EtcdCollection of pipelines
-func Pipelines(etcdClient *etcd.Client, etcdPrefix string) col.EtcdCollection {
-	return col.NewEtcdCollection(
-		etcdClient,
-		path.Join(etcdPrefix, pipelinesPrefix),
-		nil,
-		&pps.StoredPipelineInfo{},
->>>>>>> 90c402ec
-		nil,
-		nil,
-	)
-}
-
-<<<<<<< HEAD
-var (
-	// JobsPipelineIndex maps pipeline to jobs started by the pipeline
-	JobsPipelineIndex = &col.Index{
-		Name: "Pipeline",
-		Extract: func(val proto.Message) string {
-			return val.(*pps.EtcdJobInfo).Pipeline.Name
-		},
-	}
-
-	// JobsOutputIndex maps job outputs to the job that create them.
-	JobsOutputIndex = &col.Index{
-		Name: "OutputCommit",
-		Extract: func(val proto.Message) string {
-			return pfsdb.CommitKey(val.(*pps.EtcdJobInfo).OutputCommit)
-		},
-	}
-)
-
-// Jobs returns an EtcdCollection of jobs
+// Jobs returns a PostgresCollection of jobs
 func Jobs(db *sqlx.DB, listener *col.PostgresListener) col.PostgresCollection {
 	return col.NewPostgresCollection(
 		jobsCollectionName,
 		db,
 		listener,
-		&pps.EtcdJobInfo{},
+		&pps.StoredPipelineJobInfo{},
 		[]*col.Index{JobsPipelineIndex, JobsOutputIndex},
-=======
-// Jobs returns an EtcdCollection of jobs
-func Jobs(etcdClient *etcd.Client, etcdPrefix string) col.EtcdCollection {
-	return col.NewEtcdCollection(
-		etcdClient,
-		path.Join(etcdPrefix, jobsPrefix),
-		[]*col.Index{JobsPipelineIndex, JobsOutputIndex},
-		&pps.StoredPipelineJobInfo{},
-		nil,
->>>>>>> 90c402ec
 		nil,
 	)
 }