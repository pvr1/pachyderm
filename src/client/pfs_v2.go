--- conflicted
+++ resolved
@@ -202,8 +202,6 @@
 	}
 }
 
-<<<<<<< HEAD
-=======
 // ListFileV2 returns info about all files in a Commit under path, calling f with each FileInfoV2.
 func (c APIClient) ListFileV2(repoName string, commitID string, path string, f func(fileInfo *pfs.FileInfoV2) error) (retErr error) {
 	defer func() {
@@ -235,7 +233,6 @@
 	return nil
 }
 
->>>>>>> d934b7ca
 type getTarConditionalReader struct {
 	client     pfs.API_GetTarConditionalV2Client
 	r          *bytes.Reader
