--- conflicted
+++ resolved
@@ -1,19 +1,12 @@
-<<<<<<< HEAD
 FROM ubuntu:18.04
-=======
-FROM golang:latest
->>>>>>> d4696458
 
 WORKDIR /go/src/app
 COPY src/map.go .
 
-<<<<<<< HEAD
 ENV GOLANG_VERSION 1.15.4
 ENV GOLANG_DOWNLOAD_URL https://golang.org/dl/go$GOLANG_VERSION.linux-amd64.tar.gz
 ENV GOLANG_DOWNLOAD_SHA256 eb61005f0b932c93b424a3a4eaa67d72196c79129d9a3ea8578047683e2c80d5
-=======
 RUN go get -d -v ./...
 RUN go install -v ./...
->>>>>>> d4696458
 
 CMD ["app"]